import 'dart:ui';

import 'package:flutter/material.dart';
import 'package:flutter_html/flutter_html.dart';
import 'package:flutter_html/src/css_parser.dart';

///This class represents all the available CSS attributes
///for this package.
class Style {
  /// CSS attribute "`background-color`"
  ///
  /// Inherited: no,
  /// Default: Colors.transparent,
  Color? backgroundColor;

  /// CSS attribute "`color`"
  ///
  /// Inherited: yes,
  /// Default: unspecified,
  Color? color;

  /// CSS attribute "`direction`"
  ///
  /// Inherited: yes,
  /// Default: TextDirection.ltr,
  TextDirection? direction;

  /// CSS attribute "`display`"
  ///
  /// Inherited: no,
  /// Default: unspecified,
  Display? display;

  /// CSS attribute "`font-family`"
  ///
  /// Inherited: yes,
  /// Default: Theme.of(context).style.textTheme.body1.fontFamily
  String? fontFamily;

  /// CSS attribute "`font-feature-settings`"
  ///
  /// Inherited: yes,
  /// Default: normal
  List<FontFeature>? fontFeatureSettings;

  /// CSS attribute "`font-size`"
  ///
  /// Inherited: yes,
  /// Default: FontSize.medium
  FontSize? fontSize;

  /// CSS attribute "`font-style`"
  ///
  /// Inherited: yes,
  /// Default: FontStyle.normal,
  FontStyle? fontStyle;

  /// CSS attribute "`font-weight`"
  ///
  /// Inherited: yes,
  /// Default: FontWeight.normal,
  FontWeight? fontWeight;

  /// CSS attribute "`height`"
  ///
  /// Inherited: no,
  /// Default: Unspecified (null),
  double? height;

  /// CSS attribute "`letter-spacing`"
  ///
  /// Inherited: yes,
  /// Default: normal (0),
  double? letterSpacing;

  /// CSS attribute "`list-style-type`"
  ///
  /// Inherited: yes,
  /// Default: ListStyleType.DISC
  ListStyleType? listStyleType;

  /// CSS attribute "`list-style-position`"
  ///
  /// Inherited: yes,
  /// Default: ListStylePosition.OUTSIDE
  ListStylePosition? listStylePosition;

  /// CSS attribute "`padding`"
  ///
  /// Inherited: no,
  /// Default: EdgeInsets.zero
  EdgeInsets? padding;

  /// CSS attribute "`margin`"
  ///
  /// Inherited: no,
  /// Default: EdgeInsets.zero
  EdgeInsets? margin;

  /// CSS attribute "`text-align`"
  ///
  /// Inherited: yes,
  /// Default: TextAlign.start,
  TextAlign? textAlign;

  /// CSS attribute "`text-decoration`"
  ///
  /// Inherited: no,
  /// Default: TextDecoration.none,
  TextDecoration? textDecoration;

  /// CSS attribute "`text-decoration-color`"
  ///
  /// Inherited: no,
  /// Default: Current color
  Color? textDecorationColor;

  /// CSS attribute "`text-decoration-style`"
  ///
  /// Inherited: no,
  /// Default: TextDecorationStyle.solid,
  TextDecorationStyle? textDecorationStyle;

  /// Loosely based on CSS attribute "`text-decoration-thickness`"
  ///
  /// Uses a percent modifier based on the font size.
  ///
  /// Inherited: no,
  /// Default: 1.0 (specified by font size)
  // TODO(Sub6Resources): Possibly base this more closely on the CSS attribute.
  double? textDecorationThickness;

  /// CSS attribute "`text-shadow`"
  ///
  /// Inherited: yes,
  /// Default: none,
  List<Shadow>? textShadow;

  /// CSS attribute "`vertical-align`"
  ///
  /// Inherited: no,
  /// Default: VerticalAlign.BASELINE,
  VerticalAlign? verticalAlign;

  /// CSS attribute "`white-space`"
  ///
  /// Inherited: yes,
  /// Default: WhiteSpace.NORMAL,
  WhiteSpace? whiteSpace;

  /// CSS attribute "`width`"
  ///
  /// Inherited: no,
  /// Default: unspecified (null)
  double? width;

  /// CSS attribute "`word-spacing`"
  ///
  /// Inherited: yes,
  /// Default: normal (0)
  double? wordSpacing;

  /// CSS attribute "`line-height`"
  ///
  /// Supported values: double values
  ///
  /// Unsupported values: normal, 80%, ..
  ///
  /// Inherited: no,
  /// Default: Unspecified (null),
  LineHeight? lineHeight;

  //TODO modify these to match CSS styles
  String? before;
  String? after;
  Border? border;
  Alignment? alignment;
  String? markerContent;

  /// MaxLine
  ///
  ///
  ///
  ///
  int? maxLines;

  /// TextOverflow
  ///
  ///
  ///
  ///
  TextOverflow? textOverflow;

  Style({
    this.backgroundColor = Colors.transparent,
    this.color,
    this.direction,
    this.display,
    this.fontFamily,
    this.fontFeatureSettings,
    this.fontSize,
    this.fontStyle,
    this.fontWeight,
    this.height,
    this.lineHeight,
    this.letterSpacing,
    this.listStyleType,
    this.listStylePosition = ListStylePosition.OUTSIDE,
    this.padding,
    this.margin,
    this.textAlign,
    this.textDecoration,
    this.textDecorationColor,
    this.textDecorationStyle,
    this.textDecorationThickness,
    this.textShadow,
    this.verticalAlign,
    this.whiteSpace,
    this.width,
    this.wordSpacing,
    this.before,
    this.after,
    this.border,
    this.alignment,
    this.markerContent,
    this.maxLines,
    this.textOverflow,
  }) {
    if (this.alignment == null &&
        (display == Display.BLOCK || display == Display.LIST_ITEM)) {
      this.alignment = Alignment.centerLeft;
    }
  }

<<<<<<< HEAD
  static Map<String, Style> fromCSS(String css, OnCSSParseError? onCSSParseError) {
    final declarations = parseExternalCSS(css, onCSSParseError);
    Map<String, Style> styleMap = {};
    declarations.forEach((key, value) {
      styleMap[key] = declarationsToStyle(value);
    });
    return styleMap;
  }
=======
  static Map<String, Style> fromThemeData(ThemeData theme) => {
    'h1': Style.fromTextStyle(theme.textTheme.headline1!),
    'h2': Style.fromTextStyle(theme.textTheme.headline2!),
    'h3': Style.fromTextStyle(theme.textTheme.headline3!),
    'h4': Style.fromTextStyle(theme.textTheme.headline4!),
    'h5': Style.fromTextStyle(theme.textTheme.headline5!),
    'h6': Style.fromTextStyle(theme.textTheme.headline6!),
    'body': Style.fromTextStyle(theme.textTheme.bodyText2!),
  };
>>>>>>> c15d4992

  TextStyle generateTextStyle() {
    return TextStyle(
      backgroundColor: backgroundColor,
      color: color,
      decoration: textDecoration,
      decorationColor: textDecorationColor,
      decorationStyle: textDecorationStyle,
      decorationThickness: textDecorationThickness,
      fontFamily: fontFamily,
      fontFeatures: fontFeatureSettings,
      fontSize: fontSize?.size,
      fontStyle: fontStyle,
      fontWeight: fontWeight,
      letterSpacing: letterSpacing,
      shadows: textShadow,
      wordSpacing: wordSpacing,
      height: lineHeight?.size ?? 1.0,
      //TODO background
      //TODO textBaseline
    );
  }

  @override
  String toString() {
    return "Style";
  }

  Style merge(Style other) {
    return copyWith(
      backgroundColor: other.backgroundColor,
      color: other.color,
      direction: other.direction,
      display: other.display,
      fontFamily: other.fontFamily,
      fontFeatureSettings: other.fontFeatureSettings,
      fontSize: other.fontSize,
      fontStyle: other.fontStyle,
      fontWeight: other.fontWeight,
      height: other.height,
      lineHeight: other.lineHeight,
      letterSpacing: other.letterSpacing,
      listStyleType: other.listStyleType,
      listStylePosition: other.listStylePosition,
      padding: other.padding,
      //TODO merge EdgeInsets
      margin: other.margin,
      //TODO merge EdgeInsets
      textAlign: other.textAlign,
      textDecoration: other.textDecoration,
      textDecorationColor: other.textDecorationColor,
      textDecorationStyle: other.textDecorationStyle,
      textDecorationThickness: other.textDecorationThickness,
      textShadow: other.textShadow,
      verticalAlign: other.verticalAlign,
      whiteSpace: other.whiteSpace,
      width: other.width,
      wordSpacing: other.wordSpacing,

      before: other.before,
      after: other.after,
      border: other.border,
      //TODO merge border
      alignment: other.alignment,
      markerContent: other.markerContent,

      maxLines: other.maxLines,
      textOverflow: other.textOverflow,
    );
  }

  Style copyOnlyInherited(Style child) {
    FontSize? finalFontSize = child.fontSize != null ?
      fontSize != null && child.fontSize?.units == "em" ?
        FontSize(child.fontSize!.size! * fontSize!.size!) : child.fontSize
      : fontSize != null && fontSize!.size! < 0 ?
        FontSize.percent(100) : fontSize;
    LineHeight? finalLineHeight = child.lineHeight != null ?
      child.lineHeight?.units == "length" ?
        LineHeight(child.lineHeight!.size! / (finalFontSize == null ? 14 : finalFontSize.size!) * 1.2) : child.lineHeight
      : lineHeight;
    return child.copyWith(
      backgroundColor: child.backgroundColor != Colors.transparent ?
        child.backgroundColor : backgroundColor,
      color: child.color ?? color,
      direction: child.direction ?? direction,
      display: display == Display.NONE ? display : child.display,
      fontFamily: child.fontFamily ?? fontFamily,
      fontFeatureSettings: child.fontFeatureSettings ?? fontFeatureSettings,
      fontSize: finalFontSize,
      fontStyle: child.fontStyle ?? fontStyle,
      fontWeight: child.fontWeight ?? fontWeight,
      lineHeight: finalLineHeight,
      letterSpacing: child.letterSpacing ?? letterSpacing,
      listStyleType: child.listStyleType ?? listStyleType,
      listStylePosition: child.listStylePosition ?? listStylePosition,
      textAlign: child.textAlign ?? textAlign,
      textDecoration: TextDecoration.combine(
          [child.textDecoration ?? TextDecoration.none,
            textDecoration ?? TextDecoration.none]),
      textShadow: child.textShadow ?? textShadow,
      whiteSpace: child.whiteSpace ?? whiteSpace,
      wordSpacing: child.wordSpacing ?? wordSpacing,
      maxLines: child.maxLines ?? maxLines,
      textOverflow: child.textOverflow ?? textOverflow,
    );
  }

  Style copyWith({
    Color? backgroundColor,
    Color? color,
    TextDirection? direction,
    Display? display,
    String? fontFamily,
    List<FontFeature>? fontFeatureSettings,
    FontSize? fontSize,
    FontStyle? fontStyle,
    FontWeight? fontWeight,
    double? height,
    LineHeight? lineHeight,
    double? letterSpacing,
    ListStyleType? listStyleType,
    ListStylePosition? listStylePosition,
    EdgeInsets? padding,
    EdgeInsets? margin,
    TextAlign? textAlign,
    TextDecoration? textDecoration,
    Color? textDecorationColor,
    TextDecorationStyle? textDecorationStyle,
    double? textDecorationThickness,
    List<Shadow>? textShadow,
    VerticalAlign? verticalAlign,
    WhiteSpace? whiteSpace,
    double? width,
    double? wordSpacing,
    String? before,
    String? after,
    Border? border,
    Alignment? alignment,
    String? markerContent,
    int? maxLines,
    TextOverflow? textOverflow,
    bool? beforeAfterNull,
  }) {
    return Style(
      backgroundColor: backgroundColor ?? this.backgroundColor,
      color: color ?? this.color,
      direction: direction ?? this.direction,
      display: display ?? this.display,
      fontFamily: fontFamily ?? this.fontFamily,
      fontFeatureSettings: fontFeatureSettings ?? this.fontFeatureSettings,
      fontSize: fontSize ?? this.fontSize,
      fontStyle: fontStyle ?? this.fontStyle,
      fontWeight: fontWeight ?? this.fontWeight,
      height: height ?? this.height,
      lineHeight: lineHeight ?? this.lineHeight,
      letterSpacing: letterSpacing ?? this.letterSpacing,
      listStyleType: listStyleType ?? this.listStyleType,
      listStylePosition: listStylePosition ?? this.listStylePosition,
      padding: padding ?? this.padding,
      margin: margin ?? this.margin,
      textAlign: textAlign ?? this.textAlign,
      textDecoration: textDecoration ?? this.textDecoration,
      textDecorationColor: textDecorationColor ?? this.textDecorationColor,
      textDecorationStyle: textDecorationStyle ?? this.textDecorationStyle,
      textDecorationThickness:
          textDecorationThickness ?? this.textDecorationThickness,
      textShadow: textShadow ?? this.textShadow,
      verticalAlign: verticalAlign ?? this.verticalAlign,
      whiteSpace: whiteSpace ?? this.whiteSpace,
      width: width ?? this.width,
      wordSpacing: wordSpacing ?? this.wordSpacing,
      before: beforeAfterNull == true ? null : before ?? this.before,
      after: beforeAfterNull == true ? null : after ?? this.after,
      border: border ?? this.border,
      alignment: alignment ?? this.alignment,
      markerContent: markerContent ?? this.markerContent,
      maxLines: maxLines ?? this.maxLines,
      textOverflow: textOverflow ?? this.textOverflow,
    );
  }

  Style.fromTextStyle(TextStyle textStyle) {
    this.backgroundColor = textStyle.backgroundColor;
    this.color = textStyle.color;
    this.textDecoration = textStyle.decoration;
    this.textDecorationColor = textStyle.decorationColor;
    this.textDecorationStyle = textStyle.decorationStyle;
    this.textDecorationThickness = textStyle.decorationThickness;
    this.fontFamily = textStyle.fontFamily;
    this.fontFeatureSettings = textStyle.fontFeatures;
    this.fontSize = FontSize(textStyle.fontSize);
    this.fontStyle = textStyle.fontStyle;
    this.fontWeight = textStyle.fontWeight;
    this.letterSpacing = textStyle.letterSpacing;
    this.textShadow = textStyle.shadows;
    this.wordSpacing = textStyle.wordSpacing;
    this.lineHeight = LineHeight(textStyle.height ?? 1.2);
  }
}

enum Display {
  BLOCK,
  INLINE,
  INLINE_BLOCK,
  LIST_ITEM,
  NONE,
}

class FontSize {
  final double? size;
  final String units;

  const FontSize(this.size, {this.units = ""});

  /// A percentage of the parent style's font size.
  factory FontSize.percent(int percent) {
    return FontSize(percent.toDouble() / -100.0, units: "%");
  }

  factory FontSize.em(double? em) {
    return FontSize(em, units: "em");
  }

  factory FontSize.rem(double rem) {
    return FontSize(rem * 16 - 2, units: "rem");
  }
  // These values are calculated based off of the default (`medium`)
  // being 14px.
  //
  // TODO(Sub6Resources): This seems to override Flutter's accessibility text scaling.
  //
  // Negative values are computed during parsing to be a percentage of
  // the parent style's font size.
  static const xxSmall = FontSize(7.875);
  static const xSmall = FontSize(8.75);
  static const small = FontSize(11.375);
  static const medium = FontSize(14.0);
  static const large = FontSize(15.75);
  static const xLarge = FontSize(21.0);
  static const xxLarge = FontSize(28.0);
  static const smaller = FontSize(-0.83);
  static const larger = FontSize(-1.2);
}

class LineHeight {
  final double? size;
  final String units;

  const LineHeight(this.size, {this.units = ""});

  factory LineHeight.percent(double percent) {
    return LineHeight(percent / 100.0 * 1.2, units: "%");
  }

  factory LineHeight.em(double em) {
    return LineHeight(em * 1.2, units: "em");
  }

  factory LineHeight.rem(double rem) {
    return LineHeight(rem * 1.2, units: "rem");
  }

  factory LineHeight.number(double num) {
    return LineHeight(num * 1.2, units: "number");
  }

  static const normal = LineHeight(1.2);
}

enum ListStyleType {
  DISC,
  DECIMAL,
}

enum ListStylePosition {
  OUTSIDE,
  INSIDE,
}

enum VerticalAlign {
  BASELINE,
  SUB,
  SUPER,
}

enum WhiteSpace {
  NORMAL,
  PRE,
}<|MERGE_RESOLUTION|>--- conflicted
+++ resolved
@@ -232,16 +232,6 @@
     }
   }
 
-<<<<<<< HEAD
-  static Map<String, Style> fromCSS(String css, OnCSSParseError? onCSSParseError) {
-    final declarations = parseExternalCSS(css, onCSSParseError);
-    Map<String, Style> styleMap = {};
-    declarations.forEach((key, value) {
-      styleMap[key] = declarationsToStyle(value);
-    });
-    return styleMap;
-  }
-=======
   static Map<String, Style> fromThemeData(ThemeData theme) => {
     'h1': Style.fromTextStyle(theme.textTheme.headline1!),
     'h2': Style.fromTextStyle(theme.textTheme.headline2!),
@@ -251,7 +241,15 @@
     'h6': Style.fromTextStyle(theme.textTheme.headline6!),
     'body': Style.fromTextStyle(theme.textTheme.bodyText2!),
   };
->>>>>>> c15d4992
+
+  static Map<String, Style> fromCSS(String css, OnCSSParseError? onCSSParseError) {
+    final declarations = parseExternalCSS(css, onCSSParseError);
+    Map<String, Style> styleMap = {};
+    declarations.forEach((key, value) {
+      styleMap[key] = declarationsToStyle(value);
+    });
+    return styleMap;
+  }
 
   TextStyle generateTextStyle() {
     return TextStyle(
@@ -317,7 +315,6 @@
       //TODO merge border
       alignment: other.alignment,
       markerContent: other.markerContent,
-
       maxLines: other.maxLines,
       textOverflow: other.textOverflow,
     );
