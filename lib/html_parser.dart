--- conflicted
+++ resolved
@@ -85,10 +85,7 @@
       tagsList,
       navigationDelegateForIframe,
       context,
-<<<<<<< HEAD
       this,
-=======
->>>>>>> 79cdfdf7
     );
     StyledElement? externalCssStyledTree;
     if (declarations.isNotEmpty) {
@@ -155,10 +152,7 @@
     List<String> tagsList,
     NavigationDelegate? navigationDelegateForIframe,
     BuildContext context,
-<<<<<<< HEAD
     HtmlParser parser,
-=======
->>>>>>> 79cdfdf7
   ) {
     StyledElement tree = StyledElement(
       name: "[Tree Root]",
@@ -336,7 +330,6 @@
       key: AnchorKey.of(key, tree),
     );
 
-<<<<<<< HEAD
     for (final entry in customRenders.keys) {
       if (entry.call(newContext)) {
         final buildChildren = () => tree.children.map((tree) => parseTree(context, tree)).toList();
@@ -349,87 +342,6 @@
         }
         if (customRenders[entry]?.inlineSpan != null) {
           return customRenders[entry]!.inlineSpan!.call(newContext, buildChildren);
-=======
-    if (customRender.containsKey(tree.name)) {
-      final render = customRender[tree.name]!.call(
-        newContext,
-        ContainerSpan(
-          key: AnchorKey.of(key, tree),
-          newContext: newContext,
-          style: tree.style,
-          shrinkWrap: context.parser.shrinkWrap,
-          children: tree.children.map((tree) => parseTree(newContext, tree)).toList(),
-        ),
-      );
-      if (render != null) {
-        assert(render is InlineSpan || render is Widget);
-        return render is InlineSpan
-            ? render
-            : WidgetSpan(
-                child: ContainerSpan(
-                  key: AnchorKey.of(key, tree),
-                  newContext: newContext,
-                  style: tree.style,
-                  shrinkWrap: context.parser.shrinkWrap,
-                  child: render,
-                ),
-              );
-      }
-    }
-
-    //Return the correct InlineSpan based on the element type.
-    if (tree.style.display == Display.BLOCK &&
-        (tree.children.isNotEmpty || tree.element?.localName == "hr")) {
-      if (newContext.parser.selectable) {
-        return TextSpan(
-          style: newContext.style.generateTextStyle(),
-          children: tree.children
-              .expandIndexed((i, childTree) => [
-            if (childTree.style.display == Display.BLOCK &&
-                i > 0 &&
-                tree.children[i - 1] is ReplacedElement)
-              TextSpan(text: "\n"),
-            parseTree(newContext, childTree),
-            if (i != tree.children.length - 1 &&
-                childTree.style.display == Display.BLOCK &&
-                childTree.element?.localName != "html" &&
-                childTree.element?.localName != "body")
-              TextSpan(text: "\n"),
-          ])
-              .toList(),
-        );
-      }
-      return WidgetSpan(
-        child: ContainerSpan(
-          key: AnchorKey.of(key, tree),
-          newContext: newContext,
-          style: tree.style,
-          shrinkWrap: context.parser.shrinkWrap,
-          children: tree.children
-              .expandIndexed((i, childTree) => [
-                    if (shrinkWrap &&
-                        childTree.style.display == Display.BLOCK &&
-                        i > 0 &&
-                        tree.children[i - 1] is ReplacedElement)
-                      TextSpan(text: "\n"),
-                    parseTree(newContext, childTree),
-                    if (shrinkWrap &&
-                        i != tree.children.length - 1 &&
-                        childTree.style.display == Display.BLOCK &&
-                        childTree.element?.localName != "html" &&
-                        childTree.element?.localName != "body")
-                      TextSpan(text: "\n"),
-                  ])
-              .toList(),
-        ),
-      );
-    } else if (tree.style.display == Display.LIST_ITEM) {
-      List<InlineSpan> getChildren(StyledElement tree) {
-        InlineSpan tabSpan = WidgetSpan(child: Text("\t", textAlign: TextAlign.right));
-        List<InlineSpan> children = tree.children.map((tree) => parseTree(newContext, tree)).toList();
-        if (tree.style.listStylePosition == ListStylePosition.INSIDE) {
-          children.insert(0, tabSpan);
->>>>>>> 79cdfdf7
         }
         return WidgetSpan(
           child: ContainerSpan(
