import 'dart:collection';
import 'dart:math';

import 'package:csslib/parser.dart' as cssparser;
import 'package:csslib/visitor.dart' as css;
import 'package:flutter/gestures.dart';
import 'package:flutter/material.dart';
import 'package:flutter_html/flutter_html.dart';
import 'package:flutter_html/image_render.dart';
import 'package:flutter_html/src/css_parser.dart';
import 'package:flutter_html/src/html_elements.dart';
import 'package:flutter_html/src/layout_element.dart';
import 'package:flutter_html/src/utils.dart';
import 'package:flutter_html/style.dart';
import 'package:html/dom.dart' as dom;
import 'package:html/parser.dart' as htmlparser;
import 'package:webview_flutter/webview_flutter.dart';

typedef OnTap = void Function(
    String? url,
    RenderContext context,
    Map<String, String> attributes,
    dom.Element? element,
);
typedef CustomRender = dynamic Function(
  RenderContext context,
  Widget parsedChild,
  Map<String, String> attributes,
  dom.Element? element,
);

class HtmlParser extends StatelessWidget {
<<<<<<< HEAD
  final dom.Document htmlData;
  final OnTap onLinkTap;
  final OnTap onImageTap;
  final ImageErrorListener onImageError;
=======
  final String htmlData;
  final OnTap? onLinkTap;
  final OnTap? onImageTap;
  final ImageErrorListener? onImageError;
>>>>>>> e421c476
  final bool shrinkWrap;

  final Map<String, Style> style;
  final Map<String, CustomRender> customRender;
  final Map<ImageSourceMatcher, ImageRender> imageRenders;
  final List<String> blacklistedElements;
  final NavigationDelegate? navigationDelegateForIframe;

  HtmlParser({
    required this.htmlData,
    required this.onLinkTap,
    required this.onImageTap,
    required this.onImageError,
    required this.shrinkWrap,
    required this.style,
    required this.customRender,
    required this.imageRenders,
    required this.blacklistedElements,
    required this.navigationDelegateForIframe,
  });

  @override
  Widget build(BuildContext context) {
    StyledElement lexedTree = lexDomTree(
<<<<<<< HEAD
      htmlData,
      customRender?.keys?.toList() ?? [],
=======
      document,
      customRender.keys.toList(),
>>>>>>> e421c476
      blacklistedElements,
      navigationDelegateForIframe,
    );
    StyledElement inlineStyledTree = applyInlineStyles(lexedTree);
    StyledElement customStyledTree = _applyCustomStyles(inlineStyledTree);
    StyledElement cascadedStyledTree = _cascadeStyles(customStyledTree);
    StyledElement cleanedTree = cleanTree(cascadedStyledTree);
    InlineSpan parsedTree = parseTree(
      RenderContext(
        buildContext: context,
        parser: this,
        style: Style.fromTextStyle(Theme.of(context).textTheme.bodyText2!),
      ),
      cleanedTree,
    );

    // This is the final scaling that assumes any other StyledText instances are
    // using textScaleFactor = 1.0 (which is the default). This ensures the correct
    // scaling is used, but relies on https://github.com/flutter/flutter/pull/59711
    // to wrap everything when larger accessibility fonts are used.
    return StyledText(
      textSpan: parsedTree,
      style: cleanedTree.style,
      textScaleFactor: MediaQuery.of(context).textScaleFactor,
      renderContext: RenderContext(
        buildContext: context,
        parser: this,
        style: Style.fromTextStyle(Theme.of(context).textTheme.bodyText2!),
      ),
    );
  }

  /// [parseHTML] converts a string of HTML to a DOM document using the dart `html` library.
  static dom.Document parseHTML(String data) {
    return htmlparser.parse(data);
  }

  /// [parseCSS] converts a string of CSS to a CSS stylesheet using the dart `csslib` library.
  static css.StyleSheet parseCSS(String data) {
    return cssparser.parse(data);
  }

  /// [lexDomTree] converts a DOM document to a simplified tree of [StyledElement]s.
  static StyledElement lexDomTree(
    dom.Document html,
    List<String> customRenderTags,
    List<String> blacklistedElements,
    NavigationDelegate? navigationDelegateForIframe,
  ) {
    StyledElement tree = StyledElement(
      name: "[Tree Root]",
      children: <StyledElement>[],
      node: html.documentElement,
      style: Style(),
    );

    html.nodes.forEach((node) {
      tree.children.add(_recursiveLexer(
        node,
        customRenderTags,
        blacklistedElements,
        navigationDelegateForIframe,
      ));
    });

    return tree;
  }

  /// [_recursiveLexer] is the recursive worker function for [lexDomTree].
  ///
  /// It runs the parse functions of every type of
  /// element and returns a [StyledElement] tree representing the element.
  static StyledElement _recursiveLexer(
    dom.Node node,
    List<String> customRenderTags,
    List<String> blacklistedElements,
    NavigationDelegate? navigationDelegateForIframe,
  ) {
    List<StyledElement> children = <StyledElement>[];

    node.nodes.forEach((childNode) {
      children.add(_recursiveLexer(
        childNode,
        customRenderTags,
        blacklistedElements,
        navigationDelegateForIframe,
      ));
    });

    //TODO(Sub6Resources): There's probably a more efficient way to look this up.
    if (node is dom.Element) {
      if (blacklistedElements.contains(node.localName)) {
        return EmptyContentElement();
      }
      if (STYLED_ELEMENTS.contains(node.localName)) {
        return parseStyledElement(node, children);
      } else if (INTERACTABLE_ELEMENTS.contains(node.localName)) {
        return parseInteractableElement(node, children);
      } else if (REPLACED_ELEMENTS.contains(node.localName)) {
        return parseReplacedElement(node, navigationDelegateForIframe);
      } else if (LAYOUT_ELEMENTS.contains(node.localName)) {
        return parseLayoutElement(node, children);
      } else if (TABLE_CELL_ELEMENTS.contains(node.localName)) {
        return parseTableCellElement(node, children);
      } else if (TABLE_DEFINITION_ELEMENTS.contains(node.localName)) {
        return parseTableDefinitionElement(node, children);
      } else if (customRenderTags.contains(node.localName)) {
        return parseStyledElement(node, children);
      } else {
        return EmptyContentElement();
      }
    } else if (node is dom.Text) {
      return TextContentElement(text: node.text, style: Style());
    } else {
      return EmptyContentElement();
    }
  }

  static StyledElement applyInlineStyles(StyledElement tree) {
    if (tree.attributes.containsKey("style")) {
      tree.style = tree.style.merge(inlineCSSToStyle(tree.attributes['style']));
    }

    tree.children.forEach(applyInlineStyles);
    return tree;
  }

  /// [applyCustomStyles] applies the [Style] objects passed into the [Html]
  /// widget onto the [StyledElement] tree, no cascading of styles is done at this point.
  StyledElement _applyCustomStyles(StyledElement tree) {
    style.forEach((key, style) {
      if (tree.matchesSelector(key)) {
        tree.style = tree.style.merge(style);
      }
    });
    tree.children.forEach(_applyCustomStyles);

    return tree;
  }

  /// [_cascadeStyles] cascades all of the inherited styles down the tree, applying them to each
  /// child that doesn't specify a different style.
  StyledElement _cascadeStyles(StyledElement tree) {
    tree.children.forEach((child) {
      child.style = tree.style.copyOnlyInherited(child.style);
      _cascadeStyles(child);
    });

    return tree;
  }

  /// [cleanTree] optimizes the [StyledElement] tree so all [BlockElement]s are
  /// on the first level, redundant levels are collapsed, empty elements are
  /// removed, and specialty elements are processed.
  static StyledElement cleanTree(StyledElement tree) {
    tree = _processInternalWhitespace(tree);
    tree = _processInlineWhitespace(tree);
    tree = _removeEmptyElements(tree);
    tree = _processListCharacters(tree);
    tree = _processBeforesAndAfters(tree);
    tree = _collapseMargins(tree);
    tree = _processFontSize(tree);
    return tree;
  }

  /// [parseTree] converts a tree of [StyledElement]s to an [InlineSpan] tree.
  ///
  /// [parseTree] is responsible for handling the [customRender] parameter and
  /// deciding what different `Style.display` options look like as Widgets.
  InlineSpan parseTree(RenderContext context, StyledElement tree) {
    // Merge this element's style into the context so that children
    // inherit the correct style
    RenderContext newContext = RenderContext(
      buildContext: context.buildContext,
      parser: this,
      style: context.style.copyOnlyInherited(tree.style),
    );

    if (customRender.containsKey(tree.name)) {
      final render = customRender[tree.name]!.call(
        newContext,
        ContainerSpan(
          newContext: newContext,
          style: tree.style,
          shrinkWrap: context.parser.shrinkWrap,
          children: tree.children.map((tree) => parseTree(newContext, tree)).toList(),
        ),
        tree.attributes,
        tree.element,
      );
      if (render != null) {
        assert(render is InlineSpan || render is Widget);
        return render is InlineSpan
            ? render
            : WidgetSpan(
                child: ContainerSpan(
                  newContext: newContext,
                  style: tree.style,
                  shrinkWrap: context.parser.shrinkWrap,
                  child: render,
                ),
              );
      }
    }

    //Return the correct InlineSpan based on the element type.
    if (tree.style.display == Display.BLOCK) {
      return WidgetSpan(
        child: ContainerSpan(
          newContext: newContext,
          style: tree.style,
          shrinkWrap: context.parser.shrinkWrap,
          children: tree.children.map((tree) => parseTree(newContext, tree)).toList(),
        ),
      );
    } else if (tree.style.display == Display.LIST_ITEM) {
      List<InlineSpan> getChildren(StyledElement tree) {
        InlineSpan tabSpan = WidgetSpan(child: Text("\t", textAlign: TextAlign.right));
        List<InlineSpan> children = tree.children.map((tree) => parseTree(newContext, tree)).toList();
        if (tree.style.listStylePosition == ListStylePosition.INSIDE) {
          children.insert(0, tabSpan);
        }
        return children;
      }

      return WidgetSpan(
        child: ContainerSpan(
          newContext: newContext,
          style: tree.style,
          shrinkWrap: context.parser.shrinkWrap,
          child: Row(
            crossAxisAlignment: CrossAxisAlignment.start,
            mainAxisSize: MainAxisSize.min,
            textDirection: tree.style.direction,
            children: [
              tree.style.listStylePosition == ListStylePosition.OUTSIDE ?
              Padding(
                padding: tree.style.padding ?? EdgeInsets.only(left: tree.style.direction != TextDirection.rtl ? 10.0 : 0.0, right: tree.style.direction == TextDirection.rtl ? 10.0 : 0.0),
                child: Text(
                    "${newContext.style.markerContent}",
                    textAlign: TextAlign.right,
                    style: newContext.style.generateTextStyle()
                ),
              ) : Container(height: 0, width: 0),
              Text("\t", textAlign: TextAlign.right),
              Expanded(
                  child: Padding(
                      padding: tree.style.listStylePosition == ListStylePosition.INSIDE ?
                        EdgeInsets.only(left: tree.style.direction != TextDirection.rtl ? 10.0 : 0.0, right: tree.style.direction == TextDirection.rtl ? 10.0 : 0.0) : EdgeInsets.zero,
                      child: StyledText(
                        textSpan: TextSpan(
                          text: (tree.style.listStylePosition ==
                              ListStylePosition.INSIDE)
                              ? '${newContext.style.markerContent}'
                              : null,
                          children: getChildren(tree),
                          style: newContext.style.generateTextStyle(),
                        ),
                        style: newContext.style,
                        renderContext: context,
                      )
                  )
              )
            ],
          ),
        ),
      );
    } else if (tree is ReplacedElement) {
      if (tree is TextContentElement) {
        return TextSpan(text: tree.text);
      } else {
        return WidgetSpan(
          alignment: tree.alignment,
          baseline: TextBaseline.alphabetic,
          child: tree.toWidget(context)!,
        );
      }
    } else if (tree is InteractableElement) {
      InlineSpan addTaps(InlineSpan childSpan, TextStyle childStyle) {
        if (childSpan is TextSpan) {
          return TextSpan(
            text: childSpan.text,
            children: childSpan.children
                ?.map((e) => addTaps(e, childStyle.merge(childSpan.style)))
                .toList(),
            style: newContext.style.generateTextStyle().merge(
                childSpan.style == null
                    ? childStyle
                    : childStyle.merge(childSpan.style)),
            semanticsLabel: childSpan.semanticsLabel,
            recognizer: TapGestureRecognizer()
              ..onTap = () => onLinkTap?.call(tree.href, context, tree.attributes, tree.element),
          );
        } else {
          return WidgetSpan(
            child: RawGestureDetector(
              gestures: {
                MultipleTapGestureRecognizer:
                    GestureRecognizerFactoryWithHandlers<
                        MultipleTapGestureRecognizer>(
                  () => MultipleTapGestureRecognizer(),
                  (instance) {
                    instance..onTap = () => onLinkTap?.call(tree.href, context, tree.attributes, tree.element);
                  },
                ),
              },
              child: (childSpan as WidgetSpan).child,
            ),
          );
        }
      }

      return TextSpan(
        children: tree.children
                .map((tree) => parseTree(newContext, tree))
                .map((childSpan) {
              return addTaps(childSpan,
                  newContext.style.generateTextStyle().merge(childSpan.style));
            }).toList(),
      );
    } else if (tree is LayoutElement) {
      return WidgetSpan(
        child: tree.toWidget(context)!,
      );
    } else if (tree.style.verticalAlign != null &&
        tree.style.verticalAlign != VerticalAlign.BASELINE) {
      late double verticalOffset;
      switch (tree.style.verticalAlign) {
        case VerticalAlign.SUB:
          verticalOffset = tree.style.fontSize!.size! / 2.5;
          break;
        case VerticalAlign.SUPER:
          verticalOffset = tree.style.fontSize!.size! / -2.5;
          break;
        default:
          break;
      }
      //Requires special layout features not available in the TextStyle API.
      return WidgetSpan(
        child: Transform.translate(
          offset: Offset(0, verticalOffset),
          child: StyledText(
            textSpan: TextSpan(
              style: newContext.style.generateTextStyle(),
              children: tree.children
                      .map((tree) => parseTree(newContext, tree))
                      .toList(),
            ),
            style: newContext.style,
            renderContext: context,
          ),
        ),
      );
    } else {
      ///[tree] is an inline element.
      return TextSpan(
        style: newContext.style.generateTextStyle(),
        children:
            tree.children.map((tree) => parseTree(newContext, tree)).toList(),
      );
    }
  }

  /// [processWhitespace] removes unnecessary whitespace from the StyledElement tree.
  ///
  /// The criteria for determining which whitespace is replaceable is outlined
  /// at https://www.w3.org/TR/css-text-3/
  /// and summarized at https://medium.com/@patrickbrosset/when-does-white-space-matter-in-html-b90e8a7cdd33
  static StyledElement _processInternalWhitespace(StyledElement tree) {
    if ((tree.style.whiteSpace ?? WhiteSpace.NORMAL) == WhiteSpace.PRE) {
      // Preserve this whitespace
    } else if (tree is TextContentElement) {
      tree.text = _removeUnnecessaryWhitespace(tree.text!);
    } else {
      tree.children.forEach(_processInternalWhitespace);
    }
    return tree;
  }

  /// [_processInlineWhitespace] is responsible for removing redundant whitespace
  /// between and among inline elements. It does so by creating a boolean [Context]
  /// and passing it to the [_processInlineWhitespaceRecursive] function.
  static StyledElement _processInlineWhitespace(StyledElement tree) {
    final whitespaceParsingContext = Context(false);
    tree = _processInlineWhitespaceRecursive(tree, whitespaceParsingContext);
    return tree;
  }

  /// [_processInlineWhitespaceRecursive] analyzes the whitespace between and among different
  /// inline elements, and replaces any instance of two or more spaces with a single space, according
  /// to the w3's HTML whitespace processing specification linked to above.
  static StyledElement _processInlineWhitespaceRecursive(
    StyledElement tree,
    Context<bool> wpc,
  ) {
    if (tree.style.display == Display.BLOCK) {
      wpc.data = false;
    }

    if (tree is ImageContentElement || tree is SvgContentElement) {
      wpc.data = false;
    }

    if (tree is TextContentElement) {
      if (wpc.data && tree.text!.startsWith(' ')) {
        tree.text = tree.text!.replaceFirst(' ', '');
      }

      if (tree.text!.endsWith(' ') || tree.text!.endsWith('\n')) {
        wpc.data = true;
      } else {
        wpc.data = false;
      }
    }

    tree.children.forEach((e) => _processInlineWhitespaceRecursive(e, wpc));

    return tree;
  }

  /// [removeUnnecessaryWhitespace] removes "unnecessary" white space from the given String.
  ///
  /// The steps for removing this whitespace are as follows:
  /// (1) Remove any whitespace immediately preceding or following a newline.
  /// (2) Replace all newlines with a space
  /// (3) Replace all tabs with a space
  /// (4) Replace any instances of two or more spaces with a single space.
  static String _removeUnnecessaryWhitespace(String text) {
    return text
        .replaceAll(RegExp("\ *(?=\n)"), "\n")
        .replaceAll(RegExp("(?:\n)\ *"), "\n")
        .replaceAll("\n", " ")
        .replaceAll("\t", " ")
        .replaceAll(RegExp(" {2,}"), " ");
  }

  /// [processListCharacters] adds list characters to the front of all list items.
  ///
  /// The function uses the [_processListCharactersRecursive] function to do most of its work.
  static StyledElement _processListCharacters(StyledElement tree) {
    final olStack = ListQueue<Context<int>>();
    tree = _processListCharactersRecursive(tree, olStack);
    return tree;
  }

  /// [_processListCharactersRecursive] uses a Stack of integers to properly number and
  /// bullet all list items according to the [ListStyleType] they have been given.
  static StyledElement _processListCharactersRecursive(
      StyledElement tree, ListQueue<Context<int>> olStack) {
    if (tree.name == 'ol') {
      olStack.add(Context((tree.attributes['start'] != null ? int.tryParse(tree.attributes['start'] ?? "") ?? 1 : 1) - 1));
    } else if (tree.style.display == Display.LIST_ITEM && tree.style.listStyleType != null) {
      switch (tree.style.listStyleType!) {
        case ListStyleType.DISC:
          tree.style.markerContent = '•';
          break;
        case ListStyleType.DECIMAL:
          olStack.last.data += 1;
          tree.style.markerContent = '${olStack.last.data}.';
          break;
      }
    }

    tree.children.forEach((e) => _processListCharactersRecursive(e, olStack));

    if (tree.name == 'ol') {
      olStack.removeLast();
    }

    return tree;
  }

  /// [_processBeforesAndAfters] adds text content to the beginning and end of
  /// the list of the trees children according to the `before` and `after` Style
  /// properties.
  static StyledElement _processBeforesAndAfters(StyledElement tree) {
    if (tree.style.before != null) {
      tree.children.insert(
          0, TextContentElement(text: tree.style.before, style: tree.style));
    }
    if (tree.style.after != null) {
      tree.children
          .add(TextContentElement(text: tree.style.after, style: tree.style));
    } else {
      tree.children.forEach(_processBeforesAndAfters);
    }
    return tree;
  }

  /// [collapseMargins] follows the specifications at https://www.w3.org/TR/CSS21/box.html#collapsing-margins
  /// for collapsing margins of block-level boxes. This prevents the doubling of margins between
  /// boxes, and makes for a more correct rendering of the html content.
  ///
  /// Paraphrased from the CSS specification:
  /// Margins are collapsed if both belong to vertically-adjacent box edges, i.e form one of the following pairs:
  /// (1) Top margin of a box and top margin of its first in-flow child
  /// (2) Bottom margin of a box and top margin of its next in-flow following sibling
  /// (3) Bottom margin of a last in-flow child and bottom margin of its parent (if the parent's height is not explicit)
  /// (4) Top and Bottom margins of a box with a height of zero or no in-flow children.
  static StyledElement _collapseMargins(StyledElement tree) {
    //Short circuit if we've reached a leaf of the tree
    if (tree.children.isEmpty) {
      // Handle case (4) from above.
      if ((tree.style.height ?? 0) == 0) {
        tree.style.margin = EdgeInsets.zero;
      }
      return tree;
    }

    //Collapsing should be depth-first.
    tree.children.forEach(_collapseMargins);

    //The root boxes do not collapse.
    if (tree.name == '[Tree Root]' || tree.name == 'html') {
      return tree;
    }

    // Handle case (1) from above.
    // Top margins cannot collapse if the element has padding
    if ((tree.style.padding?.top ?? 0) == 0) {
      final parentTop = tree.style.margin?.top ?? 0;
      final firstChildTop = tree.children.first.style.margin?.top ?? 0;
      final newOuterMarginTop = max(parentTop, firstChildTop);

      // Set the parent's margin
      if (tree.style.margin == null) {
        tree.style.margin = EdgeInsets.only(top: newOuterMarginTop);
      } else {
        tree.style.margin = tree.style.margin!.copyWith(top: newOuterMarginTop);
      }

      // And remove the child's margin
      if (tree.children.first.style.margin == null) {
        tree.children.first.style.margin = EdgeInsets.zero;
      } else {
        tree.children.first.style.margin =
            tree.children.first.style.margin!.copyWith(top: 0);
      }
    }

    // Handle case (3) from above.
    // Bottom margins cannot collapse if the element has padding
    if ((tree.style.padding?.bottom ?? 0) == 0) {
      final parentBottom = tree.style.margin?.bottom ?? 0;
      final lastChildBottom = tree.children.last.style.margin?.bottom ?? 0;
      final newOuterMarginBottom = max(parentBottom, lastChildBottom);

      // Set the parent's margin
      if (tree.style.margin == null) {
        tree.style.margin = EdgeInsets.only(bottom: newOuterMarginBottom);
      } else {
        tree.style.margin =
            tree.style.margin!.copyWith(bottom: newOuterMarginBottom);
      }

      // And remove the child's margin
      if (tree.children.last.style.margin == null) {
        tree.children.last.style.margin = EdgeInsets.zero;
      } else {
        tree.children.last.style.margin =
            tree.children.last.style.margin!.copyWith(bottom: 0);
      }
    }

    // Handle case (2) from above.
    if (tree.children.length > 1) {
      for (int i = 1; i < tree.children.length; i++) {
        final previousSiblingBottom =
            tree.children[i - 1].style.margin?.bottom ?? 0;
        final thisTop = tree.children[i].style.margin?.top ?? 0;
        final newInternalMargin = max(previousSiblingBottom, thisTop) / 2;

        if (tree.children[i - 1].style.margin == null) {
          tree.children[i - 1].style.margin =
              EdgeInsets.only(bottom: newInternalMargin);
        } else {
          tree.children[i - 1].style.margin = tree.children[i - 1].style.margin!
              .copyWith(bottom: newInternalMargin);
        }

        if (tree.children[i].style.margin == null) {
          tree.children[i].style.margin =
              EdgeInsets.only(top: newInternalMargin);
        } else {
          tree.children[i].style.margin =
              tree.children[i].style.margin!.copyWith(top: newInternalMargin);
        }
      }
    }

    return tree;
  }

  /// [removeEmptyElements] recursively removes empty elements.
  ///
  /// An empty element is any [EmptyContentElement], any empty [TextContentElement],
  /// or any block-level [TextContentElement] that contains only whitespace and doesn't follow
  /// a block element or a line break.
  static StyledElement _removeEmptyElements(StyledElement tree) {
    List<StyledElement> toRemove = <StyledElement>[];
    bool lastChildBlock = true;
    tree.children.forEach((child) {
      if (child is EmptyContentElement || child is EmptyLayoutElement) {
        toRemove.add(child);
      } else if (child is TextContentElement && (child.text!.isEmpty)) {
        toRemove.add(child);
      } else if (child is TextContentElement &&
          child.style.whiteSpace != WhiteSpace.PRE &&
          tree.style.display == Display.BLOCK &&
          child.text!.trim().isEmpty &&
          lastChildBlock) {
        toRemove.add(child);
      } else if (child.style.display == Display.NONE) {
        toRemove.add(child);
      } else {
        _removeEmptyElements(child);
      }

      // This is used above to check if the previous element is a block element or a line break.
      lastChildBlock = (child.style.display == Display.BLOCK ||
          child.style.display == Display.LIST_ITEM ||
          (child is TextContentElement && child.text == '\n'));
    });
    tree.children.removeWhere((element) => toRemove.contains(element));

    return tree;
  }

  /// [_processFontSize] changes percent-based font sizes (negative numbers in this implementation)
  /// to pixel-based font sizes.
  static StyledElement _processFontSize(StyledElement tree) {
    double? parentFontSize = tree.style.fontSize?.size ?? FontSize.medium.size;

    tree.children.forEach((child) {
      if ((child.style.fontSize?.size ?? parentFontSize)! < 0) {
        child.style.fontSize =
            FontSize(parentFontSize! * -child.style.fontSize!.size!);
      }

      _processFontSize(child);
    });
    return tree;
  }
}

/// The [RenderContext] is available when parsing the tree. It contains information
/// about the [BuildContext] of the `Html` widget, contains the configuration available
/// in the [HtmlParser], and contains information about the [Style] of the current
/// tree root.
class RenderContext {
  final BuildContext buildContext;
  final HtmlParser parser;
  final Style style;

  RenderContext({
    required this.buildContext,
    required this.parser,
    required this.style,
  });
}

/// A [ContainerSpan] is a widget with an [InlineSpan] child or children.
///
/// A [ContainerSpan] can have a border, background color, height, width, padding, and margin
/// and can represent either an INLINE or BLOCK-level element.
class ContainerSpan extends StatelessWidget {
  final Widget? child;
  final List<InlineSpan>? children;
  final Style style;
  final RenderContext newContext;
  final bool shrinkWrap;

  ContainerSpan({
    this.child,
    this.children,
    required this.style,
    required this.newContext,
    this.shrinkWrap = false,
  });

  @override
  Widget build(BuildContext _) {
    return Container(
      decoration: BoxDecoration(
        border: style.border,
        color: style.backgroundColor,
      ),
      height: style.height,
      width: style.width,
      padding: style.padding,
      margin: style.margin,
      alignment: shrinkWrap ? null : style.alignment,
      child: child ??
          StyledText(
            textSpan: TextSpan(
              style: newContext.style.generateTextStyle(),
              children: children,
            ),
            style: newContext.style,
            renderContext: newContext,
          ),
    );
  }
}

class StyledText extends StatelessWidget {
  final InlineSpan textSpan;
  final Style style;
  final double textScaleFactor;
  final RenderContext renderContext;

  const StyledText({
    required this.textSpan,
    required this.style,
    this.textScaleFactor = 1.0,
    required this.renderContext,
  });

  @override
  Widget build(BuildContext context) {
    return SizedBox(
      width: calculateWidth(style.display, renderContext),
      child: Text.rich(
        textSpan,
        style: style.generateTextStyle(),
        textAlign: style.textAlign,
        textDirection: style.direction,
        textScaleFactor: textScaleFactor,
      ),
    );
  }

  double? calculateWidth(Display? display, RenderContext context) {
    if ((display == Display.BLOCK || display == Display.LIST_ITEM) && !renderContext.parser.shrinkWrap) {
      return double.infinity;
    }
    if (renderContext.parser.shrinkWrap) {
      return MediaQuery.of(context.buildContext).size.width;
    }
    return null;
  }
}<|MERGE_RESOLUTION|>--- conflicted
+++ resolved
@@ -30,17 +30,10 @@
 );
 
 class HtmlParser extends StatelessWidget {
-<<<<<<< HEAD
   final dom.Document htmlData;
-  final OnTap onLinkTap;
-  final OnTap onImageTap;
-  final ImageErrorListener onImageError;
-=======
-  final String htmlData;
   final OnTap? onLinkTap;
   final OnTap? onImageTap;
   final ImageErrorListener? onImageError;
->>>>>>> e421c476
   final bool shrinkWrap;
 
   final Map<String, Style> style;
@@ -65,13 +58,8 @@
   @override
   Widget build(BuildContext context) {
     StyledElement lexedTree = lexDomTree(
-<<<<<<< HEAD
       htmlData,
-      customRender?.keys?.toList() ?? [],
-=======
-      document,
       customRender.keys.toList(),
->>>>>>> e421c476
       blacklistedElements,
       navigationDelegateForIframe,
     );
