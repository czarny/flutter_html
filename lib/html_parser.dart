--- conflicted
+++ resolved
@@ -36,13 +36,7 @@
 
   final Map<String, Style> style;
   final Map<CustomRenderMatcher, CustomRender> customRenders;
-<<<<<<< HEAD
   final List<String> tagsList;
-=======
-  final Map<ImageSourceMatcher, ImageRender> imageRenders;
-  final List<String> tagsList;
-  final NavigationDelegate? navigationDelegateForIframe;
->>>>>>> 551ec7ea
   final OnTap? onAnchorTap;
 
   HtmlParser({
@@ -55,13 +49,7 @@
     required this.shrinkWrap,
     required this.style,
     required this.customRenders,
-<<<<<<< HEAD
     required this.tagsList,
-=======
-    required this.imageRenders,
-    required this.tagsList,
-    required this.navigationDelegateForIframe,
->>>>>>> 551ec7ea
   }): this.onAnchorTap = key != null ? _handleAnchorTap(key, onLinkTap): null, super(key: key);
 
   @override
@@ -71,10 +59,6 @@
       htmlData,
       customRenders.keys.toList(),
       tagsList,
-<<<<<<< HEAD
-=======
-      navigationDelegateForIframe,
->>>>>>> 551ec7ea
       context,
       this,
     );
@@ -128,10 +112,6 @@
     dom.Document html,
     List<CustomRenderMatcher> customRenderMatchers,
     List<String> tagsList,
-<<<<<<< HEAD
-=======
-    NavigationDelegate? navigationDelegateForIframe,
->>>>>>> 551ec7ea
     BuildContext context,
     HtmlParser parser,
   ) {
@@ -147,10 +127,6 @@
         node,
         customRenderMatchers,
         tagsList,
-<<<<<<< HEAD
-=======
-        navigationDelegateForIframe,
->>>>>>> 551ec7ea
         context,
         parser,
       ));
@@ -167,10 +143,6 @@
     dom.Node node,
     List<CustomRenderMatcher> customRenderMatchers,
     List<String> tagsList,
-<<<<<<< HEAD
-=======
-    NavigationDelegate? navigationDelegateForIframe,
->>>>>>> 551ec7ea
     BuildContext context,
     HtmlParser parser,
   ) {
@@ -181,10 +153,6 @@
         childNode,
         customRenderMatchers,
         tagsList,
-<<<<<<< HEAD
-=======
-        navigationDelegateForIframe,
->>>>>>> 551ec7ea
         context,
         parser,
       ));
