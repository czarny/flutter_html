--- conflicted
+++ resolved
@@ -837,11 +837,7 @@
               ));
             }
             BlockText blockText = BlockText(
-<<<<<<< HEAD
-              margin: _customEdgeInsets ??
-                  EdgeInsets.only(
-                      top: 8.0, bottom: 8.0, left: parseContext.indentLevel * indentSize),
-=======
+
               margin: node.localName != 'body'
                   ? _customEdgeInsets ??
                       EdgeInsets.only(
@@ -849,7 +845,6 @@
                           bottom: 8.0,
                           left: parseContext.indentLevel * indentSize)
                   : EdgeInsets.zero,
->>>>>>> 913e2773
               padding: EdgeInsets.all(2.0),
               decoration: decoration,
               child: RichText(
