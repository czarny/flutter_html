--- conflicted
+++ resolved
@@ -16,17 +16,13 @@
 import 'package:html/parser.dart' as htmlparser;
 import 'package:webview_flutter/webview_flutter.dart';
 
-<<<<<<< HEAD
-typedef OnTap = void Function(String url);
-typedef OnLinkTap = void Function(String url, String onEventClick);
-=======
 typedef OnTap = void Function(
     String? url,
     RenderContext context,
     Map<String, String> attributes,
     dom.Element? element,
-);
->>>>>>> 4688f1a9
+    );
+typedef OnLinkTap = void Function(String? url, String? onEventClick);
 typedef CustomRender = dynamic Function(
   RenderContext context,
   Widget parsedChild,
@@ -36,15 +32,9 @@
 
 class HtmlParser extends StatelessWidget {
   final String htmlData;
-<<<<<<< HEAD
-  final OnLinkTap onLinkTap;
-  final OnTap onImageTap;
-  final ImageErrorListener onImageError;
-=======
-  final OnTap? onLinkTap;
+  final OnLinkTap? onLinkTap;
   final OnTap? onImageTap;
   final ImageErrorListener? onImageError;
->>>>>>> 4688f1a9
   final bool shrinkWrap;
 
   final Map<String, Style> style;
@@ -363,11 +353,7 @@
                     : childStyle.merge(childSpan.style)),
             semanticsLabel: childSpan.semanticsLabel,
             recognizer: TapGestureRecognizer()
-<<<<<<< HEAD
               ..onTap = () => onLinkTap?.call(tree.href, tree.onClick),
-=======
-              ..onTap = () => onLinkTap?.call(tree.href, context, tree.attributes, tree.element),
->>>>>>> 4688f1a9
           );
         } else {
           return WidgetSpan(
@@ -378,11 +364,7 @@
                         MultipleTapGestureRecognizer>(
                   () => MultipleTapGestureRecognizer(),
                   (instance) {
-<<<<<<< HEAD
                     instance..onTap = () => onLinkTap?.call(tree.href, tree.onClick);
-=======
-                    instance..onTap = () => onLinkTap?.call(tree.href, context, tree.attributes, tree.element);
->>>>>>> 4688f1a9
                   },
                 ),
               },
