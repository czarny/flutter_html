--- conflicted
+++ resolved
@@ -194,12 +194,11 @@
         case 'font-weight':
           style.fontWeight = ExpressionMapping.expressionToFontWeight(value.first);
           break;
-<<<<<<< HEAD
         case 'list-style-type':
           if (value.first is css.LiteralTerm) {
             style.listStyleType = ExpressionMapping.expressionToListStyleType(value.first as css.LiteralTerm) ?? style.listStyleType;
           }
-=======
+          break;
         case 'margin':
           List<css.LiteralTerm>? marginLengths = value.whereType<css.LiteralTerm>().toList();
           /// List<css.LiteralTerm> might include other values than the ones we want for margin length, so make sure to remove those before passing it to [ExpressionMapping]
@@ -263,7 +262,6 @@
         case 'padding-bottom':
           style.padding = (style.padding ?? EdgeInsets.zero).copyWith(
               bottom: ExpressionMapping.expressionToPaddingLength(value.first));
->>>>>>> 5de96d78
           break;
         case 'text-align':
           style.textAlign = ExpressionMapping.expressionToTextAlign(value.first);
@@ -662,7 +660,6 @@
     return LineHeight.normal;
   }
 
-<<<<<<< HEAD
   static ListStyleType? expressionToListStyleType(css.LiteralTerm value) {
     switch (value.text) {
       case 'disc':
@@ -685,7 +682,10 @@
         return ListStyleType.UPPER_LATIN;
       case 'upper-roman':
         return ListStyleType.UPPER_ROMAN;
-=======
+    }
+    return null;
+  }
+
   static List<double?> expressionToPadding(List<css.Expression>? lengths) {
     double? left;
     double? right;
@@ -726,7 +726,6 @@
       return double.tryParse(value.text);
     } else if (value is css.LengthTerm) {
       return double.tryParse(value.text.replaceAll(new RegExp(r'\s+(\d+\.\d+)\s+'), ''));
->>>>>>> 5de96d78
     }
     return null;
   }
