--- conflicted
+++ resolved
@@ -23,22 +23,8 @@
     this.textDirection,
     this.childIsReplaced = false,
     this.shrinkWrap = false,
-<<<<<<< HEAD
+    this.top = false,
   }) : child = _generateWidgetChild(children, style);
-=======
-    bool selectable = false,
-    this.top = false,
-    TextSelectionControls? selectionControls,
-    ScrollPhysics? scrollPhysics,
-  }) : child = selectable
-            ? _generateSelectableWidgetChild(
-                children,
-                style,
-                selectionControls,
-                scrollPhysics,
-              )
-            : _generateWidgetChild(children, style);
->>>>>>> b5758e2d
 
   /// The child to be rendered within the CSS Box.
   final Widget child;
@@ -61,7 +47,7 @@
   /// necessarily take up the full available width unless necessary
   final bool shrinkWrap;
 
-  /// For the root widget, so textScaleFactor etc are only applied once
+  /// For the root widget, so textScaleFactor, etc are only applied once
   final bool top;
 
   @override
@@ -83,18 +69,19 @@
       shrinkWrap: shrinkWrap,
       children: [
         Container(
-            decoration: BoxDecoration(
-              border: style.border,
-              color:
-                  style.backgroundColor, //Colors the padding and content boxes
-            ),
-            width: _shouldExpandToFillBlock() ? double.infinity : null,
-            padding: style.padding ?? EdgeInsets.zero,
-            child: top
-                ? child
-                : MediaQuery(
-                    data: MediaQuery.of(context).copyWith(textScaleFactor: 1.0),
-                    child: child)),
+          decoration: BoxDecoration(
+            border: style.border,
+            color: style.backgroundColor, //Colors the padding and content boxes
+          ),
+          width: _shouldExpandToFillBlock() ? double.infinity : null,
+          padding: style.padding ?? EdgeInsets.zero,
+          child: top
+              ? child
+              : MediaQuery(
+                  data: MediaQuery.of(context).copyWith(textScaleFactor: 1.0),
+                  child: child,
+                ),
+        ),
         if (markerBox != null) Text.rich(markerBox),
       ],
     );
