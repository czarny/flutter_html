import 'package:flutter/material.dart';
import 'package:flutter_html/src/html_elements.dart';
import 'package:flutter_html/style.dart';
import 'package:html/dom.dart' as dom;

/// An [InteractableElement] is a [StyledElement] that takes user gestures (e.g. tap).
class InteractableElement extends StyledElement {
<<<<<<< HEAD
  String href;
  String onClick;

  InteractableElement({
    String name,
    List<StyledElement> children,
    Style style,
    this.href,
    this.onClick,
    dom.Node node,
  }) : super(name: name, children: children, style: style, node: node);
=======
  String? href;

  InteractableElement({
    required String name,
    required List<StyledElement> children,
    required Style style,
    required this.href,
    required dom.Node node,
  }) : super(name: name, children: children, style: style, node: node as dom.Element?);
>>>>>>> 4688f1a9
}

/// A [Gesture] indicates the type of interaction by a user.
enum Gesture {
  TAP,
}

InteractableElement parseInteractableElement(
    dom.Element element, List<StyledElement> children) {
  switch (element.localName) {
    case "a":
      return InteractableElement(
        name: element.localName!,
        children: children,
        href: element.attributes['href'],
        style: Style(
          color: Colors.blue,
          textDecoration: TextDecoration.underline,
        ),
        node: element,
      );
    /// will never be called, just to suppress missing return warning
    default:
      return InteractableElement(
        name: element.localName!,
        children: children,
        node: element,
        href: '',
        style: Style(),
      );
<<<<<<< HEAD
      interactableElement.onClick = element.attributes['onclick'];
      break;
=======
>>>>>>> 4688f1a9
  }
}<|MERGE_RESOLUTION|>--- conflicted
+++ resolved
@@ -5,29 +5,17 @@
 
 /// An [InteractableElement] is a [StyledElement] that takes user gestures (e.g. tap).
 class InteractableElement extends StyledElement {
-<<<<<<< HEAD
-  String href;
-  String onClick;
-
-  InteractableElement({
-    String name,
-    List<StyledElement> children,
-    Style style,
-    this.href,
-    this.onClick,
-    dom.Node node,
-  }) : super(name: name, children: children, style: style, node: node);
-=======
   String? href;
+  String? onClick;
 
   InteractableElement({
     required String name,
     required List<StyledElement> children,
     required Style style,
     required this.href,
+    this.onClick,
     required dom.Node node,
   }) : super(name: name, children: children, style: style, node: node as dom.Element?);
->>>>>>> 4688f1a9
 }
 
 /// A [Gesture] indicates the type of interaction by a user.
@@ -48,6 +36,7 @@
           textDecoration: TextDecoration.underline,
         ),
         node: element,
+        onClick: element.attributes['onclick'],
       );
     /// will never be called, just to suppress missing return warning
     default:
@@ -58,10 +47,5 @@
         href: '',
         style: Style(),
       );
-<<<<<<< HEAD
-      interactableElement.onClick = element.attributes['onclick'];
-      break;
-=======
->>>>>>> 4688f1a9
   }
 }