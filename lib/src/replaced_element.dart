import 'dart:math';

import 'package:chewie/chewie.dart';
import 'package:chewie_audio/chewie_audio.dart';
import 'package:flutter/foundation.dart';
import 'package:flutter/material.dart';
import 'package:flutter/widgets.dart';
import 'package:flutter_html/html_parser.dart';
import 'package:flutter_html/src/html_elements.dart';
import 'package:flutter_html/src/utils.dart';
import 'package:flutter_html/src/widgets/iframe_unsupported.dart'
  if (dart.library.io) 'package:flutter_html/src/widgets/iframe_mobile.dart'
  if (dart.library.html) 'package:flutter_html/src/widgets/iframe_web.dart';
import 'package:flutter_html/style.dart';
import 'package:flutter_svg/flutter_svg.dart';
import 'package:html/dom.dart' as dom;
import 'package:video_player/video_player.dart';
import 'package:webview_flutter/webview_flutter.dart';

/// A [ReplacedElement] is a type of [StyledElement] that does not require its [children] to be rendered.
///
/// A [ReplacedElement] may use its children nodes to determine relevant information
/// (e.g. <video>'s <source> tags), but the children nodes will not be saved as [children].
abstract class ReplacedElement extends StyledElement {
  PlaceholderAlignment alignment;

  ReplacedElement({
    required String name,
    required Style style,
    dom.Element? node,
    this.alignment = PlaceholderAlignment.aboveBaseline
  }) : super(name: name, children: [], style: style, node: node);

  static List<String?> parseMediaSources(List<dom.Element> elements) {
    return elements
        .where((element) => element.localName == 'source')
        .map((element) {
      return element.attributes['src'];
    }).toList();
  }

  Widget? toWidget(RenderContext context);
}

/// [TextContentElement] is a [ContentElement] with plaintext as its content.
class TextContentElement extends ReplacedElement {
  String? text;

  TextContentElement({
    required Style style,
    required this.text,
  }) : super(name: "[text]", style: style);

  @override
  String toString() {
    return "\"${text!.replaceAll("\n", "\\n")}\"";
  }

  @override
  Widget? toWidget(_) => null;
}

/// [ImageContentElement] is a [ReplacedElement] with an image as its content.
/// https://developer.mozilla.org/en-US/docs/Web/HTML/Element/img
class ImageContentElement extends ReplacedElement {
  final String? src;
  final String? alt;

  ImageContentElement({
    required String name,
    required this.src,
    required this.alt,
    required dom.Element node,
  }) : super(name: name, style: Style(), node: node, alignment: PlaceholderAlignment.middle);

  @override
  Widget toWidget(RenderContext context) {
    for (final entry in context.parser.imageRenders.entries) {
      if (entry.key.call(attributes, element)) {
        final widget = entry.value.call(context, attributes, element);
        return RawGestureDetector(
          child: widget,
          gestures: {
            MultipleTapGestureRecognizer: GestureRecognizerFactoryWithHandlers<MultipleTapGestureRecognizer>(
                  () => MultipleTapGestureRecognizer(), (instance) {
                instance..onTap = () => context.parser.onImageTap?.call(src, context, attributes, element);
              },
            ),
          },
        );
      }
    }
    return SizedBox(width: 0, height: 0);
  }
}

<<<<<<< HEAD
/// [IframeContentElement is a [ReplacedElement] with web content.
class IframeContentElement extends ReplacedElement {
  final String? src;
  final double? width;
  final double? height;
  final NavigationDelegate? navigationDelegate;
  final UniqueKey key = UniqueKey();

  IframeContentElement({
    required String name,
    required this.src,
    required this.width,
    required this.height,
    required dom.Element node,
    required this.navigationDelegate,
  }) : super(name: name, style: Style(), node: node);

  @override
  Widget toWidget(RenderContext context) {
    final sandboxMode = attributes["sandbox"];
    return Container(
      width: width ?? (height ?? 150) * 2,
      height: height ?? (width ?? 300) / 2,
      child: WebView(
        initialUrl: src,
        key: key,
        javascriptMode: sandboxMode == null || sandboxMode == "allow-scripts"
            ? JavascriptMode.unrestricted
            : JavascriptMode.disabled,
        navigationDelegate: navigationDelegate,
        gestureRecognizers: {
          Factory<VerticalDragGestureRecognizer>(() => VerticalDragGestureRecognizer())
        },
      ),
    );
  }
}

=======
>>>>>>> 328ccff2
/// [AudioContentElement] is a [ContentElement] with an audio file as its content.
class AudioContentElement extends ReplacedElement {
  final List<String?> src;
  final bool showControls;
  final bool autoplay;
  final bool loop;
  final bool muted;

  AudioContentElement({
    required String name,
    required this.src,
    required this.showControls,
    required this.autoplay,
    required this.loop,
    required this.muted,
    required dom.Element node,
  }) : super(name: name, style: Style(), node: node);

  @override
  Widget toWidget(RenderContext context) {
    return Container(
      width: context.style.width ?? 300,
      child: ChewieAudio(
        controller: ChewieAudioController(
          videoPlayerController: VideoPlayerController.network(
            src.first ?? "",
          ),
          autoPlay: autoplay,
          looping: loop,
          showControls: showControls,
          autoInitialize: true,
        ),
      ),
    );
  }
}

/// [VideoContentElement] is a [ContentElement] with a video file as its content.
class VideoContentElement extends ReplacedElement {
  final List<String?> src;
  final String? poster;
  final bool showControls;
  final bool autoplay;
  final bool loop;
  final bool muted;
  final double? width;
  final double? height;

  VideoContentElement({
    required String name,
    required this.src,
    required this.poster,
    required this.showControls,
    required this.autoplay,
    required this.loop,
    required this.muted,
    required this.width,
    required this.height,
    required dom.Element node,
  }) : super(name: name, style: Style(), node: node);

  @override
  Widget toWidget(RenderContext context) {
    final double _width = width ?? (height ?? 150) * 2;
    final double _height = height ?? (width ?? 300) / 2;
    return AspectRatio(
      aspectRatio: _width / _height,
      child: Container(
        child: Chewie(
          controller: ChewieController(
            videoPlayerController: VideoPlayerController.network(
              src.first ?? "",
            ),
            placeholder: poster != null
                ? Image.network(poster!)
                : Container(color: Colors.black),
            autoPlay: autoplay,
            looping: loop,
            showControls: showControls,
            autoInitialize: true,
            aspectRatio: _width / _height,
          ),
        ),
      ),
    );
  }
}

/// [SvgContentElement] is a [ReplacedElement] with an SVG as its contents.
class SvgContentElement extends ReplacedElement {
  final String data;
  final double? width;
  final double? height;

  SvgContentElement({
    required String name,
    required this.data,
    required this.width,
    required this.height,
    required dom.Node node,
  }) : super(name: name, style: Style(), node: node as dom.Element?);

  @override
  Widget toWidget(RenderContext context) {
    return SvgPicture.string(
      data,
      width: width,
      height: height,
    );
  }
}

class EmptyContentElement extends ReplacedElement {
  EmptyContentElement({String name = "empty"}) : super(name: name, style: Style());

  @override
  Widget? toWidget(_) => null;
}

class RubyElement extends ReplacedElement {
  dom.Element element;

  RubyElement({required this.element, String name = "ruby"})
      : super(name: name, alignment: PlaceholderAlignment.middle, style: Style());

  @override
  Widget toWidget(RenderContext context) {
    dom.Node? textNode;
    List<Widget> widgets = <Widget>[];
    //TODO calculate based off of parent font size.
    final rubySize = max(9.0, context.style.fontSize!.size! / 2);
    final rubyYPos = rubySize + rubySize / 2;
    element.nodes.forEach((c) {
      if (c.nodeType == dom.Node.TEXT_NODE) {
        textNode = c;
      }
      if (c is dom.Element) {
        if (c.localName == "rt" && textNode != null) {
          final widget = Stack(
            alignment: Alignment.center,
            children: <Widget>[
              Container(
                  alignment: Alignment.bottomCenter,
                  child: Center(
                      child: Transform(
                          transform:
                              Matrix4.translationValues(0, -(rubyYPos), 0),
                          child: Text(c.innerHtml,
                              style: context.style
                                  .generateTextStyle()
                                  .copyWith(fontSize: rubySize))))),
              Container(
                  child: Text(textNode!.text!.trim(),
                      style: context.style.generateTextStyle())),
            ],
          );
          widgets.add(widget);
        }
      }
    });
    return Row(
      crossAxisAlignment: CrossAxisAlignment.end,
      textBaseline: TextBaseline.alphabetic,
      mainAxisSize: MainAxisSize.min,
      children: widgets,
    );
  }
}

ReplacedElement parseReplacedElement(
  dom.Element element,
  NavigationDelegate? navigationDelegateForIframe,
) {
  switch (element.localName) {
    case "audio":
      final sources = <String?>[
        if (element.attributes['src'] != null) element.attributes['src'],
        ...ReplacedElement.parseMediaSources(element.children),
      ];
      if (sources.isEmpty || sources.first == null) {
        return EmptyContentElement();
      }
      return AudioContentElement(
        name: "audio",
        src: sources,
        showControls: element.attributes['controls'] != null,
        loop: element.attributes['loop'] != null,
        autoplay: element.attributes['autoplay'] != null,
        muted: element.attributes['muted'] != null,
        node: element,
      );
    case "br":
      return TextContentElement(
        text: "\n",
        style: Style(whiteSpace: WhiteSpace.PRE),
      );
    case "iframe":
      return IframeContentElement(
          name: "iframe",
          src: element.attributes['src'],
          width: double.tryParse(element.attributes['width'] ?? ""),
          height: double.tryParse(element.attributes['height'] ?? ""),
          navigationDelegate: navigationDelegateForIframe,
          node: element);
    case "img":
      return ImageContentElement(
        name: "img",
        src: element.attributes['src'],
        alt: element.attributes['alt'],
        node: element,
      );
    case "video":
      final sources = <String?>[
        if (element.attributes['src'] != null) element.attributes['src'],
        ...ReplacedElement.parseMediaSources(element.children),
      ];
      if (sources.isEmpty || sources.first == null) {
        return EmptyContentElement();
      }
      return VideoContentElement(
        name: "video",
        src: sources,
        poster: element.attributes['poster'],
        showControls: element.attributes['controls'] != null,
        loop: element.attributes['loop'] != null,
        autoplay: element.attributes['autoplay'] != null,
        muted: element.attributes['muted'] != null,
        width: double.tryParse(element.attributes['width'] ?? ""),
        height: double.tryParse(element.attributes['height'] ?? ""),
        node: element,
      );
    case "svg":
      return SvgContentElement(
        name: "svg",
        data: element.outerHtml,
        width: double.tryParse(element.attributes['width'] ?? ""),
        height: double.tryParse(element.attributes['height'] ?? ""),
        node: element,
      );
    case "ruby":
      return RubyElement(
        element: element,
      );
    default:
      return EmptyContentElement(name: element.localName == null ? "[[No Name]]" : element.localName!);
  }
}<|MERGE_RESOLUTION|>--- conflicted
+++ resolved
@@ -94,47 +94,6 @@
   }
 }
 
-<<<<<<< HEAD
-/// [IframeContentElement is a [ReplacedElement] with web content.
-class IframeContentElement extends ReplacedElement {
-  final String? src;
-  final double? width;
-  final double? height;
-  final NavigationDelegate? navigationDelegate;
-  final UniqueKey key = UniqueKey();
-
-  IframeContentElement({
-    required String name,
-    required this.src,
-    required this.width,
-    required this.height,
-    required dom.Element node,
-    required this.navigationDelegate,
-  }) : super(name: name, style: Style(), node: node);
-
-  @override
-  Widget toWidget(RenderContext context) {
-    final sandboxMode = attributes["sandbox"];
-    return Container(
-      width: width ?? (height ?? 150) * 2,
-      height: height ?? (width ?? 300) / 2,
-      child: WebView(
-        initialUrl: src,
-        key: key,
-        javascriptMode: sandboxMode == null || sandboxMode == "allow-scripts"
-            ? JavascriptMode.unrestricted
-            : JavascriptMode.disabled,
-        navigationDelegate: navigationDelegate,
-        gestureRecognizers: {
-          Factory<VerticalDragGestureRecognizer>(() => VerticalDragGestureRecognizer())
-        },
-      ),
-    );
-  }
-}
-
-=======
->>>>>>> 328ccff2
 /// [AudioContentElement] is a [ContentElement] with an audio file as its content.
 class AudioContentElement extends ReplacedElement {
   final List<String?> src;
