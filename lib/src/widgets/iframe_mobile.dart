--- conflicted
+++ resolved
@@ -31,11 +31,13 @@
     return Container(
       width: width ?? (height ?? 150) * 2,
       height: height ?? (width ?? 300) / 2,
-<<<<<<< HEAD
-      child: webview.WebView(
-        initialUrl: src,
-        key: key,
-        javascriptMode: sandboxMode == null || sandboxMode == "allow-scripts"
+      child: ContainerSpan(
+        style: context.style,
+        newContext: context,
+        child: webview.WebView(
+          initialUrl: src,
+          key: key,
+          javascriptMode: sandboxMode == null || sandboxMode == "allow-scripts"
             ? webview.JavascriptMode.unrestricted
             : webview.JavascriptMode.disabled,
         navigationDelegate: (request) async {
@@ -49,25 +51,10 @@
             return webview.NavigationDecision.navigate;
           }
         },
-        gestureRecognizers: {
-          Factory<VerticalDragGestureRecognizer>(() => VerticalDragGestureRecognizer())
-        },
-=======
-      child: ContainerSpan(
-        style: context.style,
-        newContext: context,
-        child: WebView(
-          initialUrl: src,
-          key: key,
-          javascriptMode: sandboxMode == null || sandboxMode == "allow-scripts"
-              ? JavascriptMode.unrestricted
-              : JavascriptMode.disabled,
-          navigationDelegate: navigationDelegate,
           gestureRecognizers: {
             Factory<VerticalDragGestureRecognizer>(() => VerticalDragGestureRecognizer())
           },
         ),
->>>>>>> 9d2888b3
       ),
     );
   }
