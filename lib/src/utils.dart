<<<<<<< HEAD
import 'package:flutter/gestures.dart';
=======
import 'dart:convert';
import 'dart:math';

>>>>>>> 2f3acc0a
import 'package:flutter/material.dart';
import 'package:flutter_html/style.dart';

Map<String, String> namedColors = {
  "White": "#FFFFFF",
  "Silver": "#C0C0C0",
  "Gray": "#808080",
  "Black": "#000000",
  "Red": "#FF0000",
  "Maroon": "#800000",
  "Yellow": "#FFFF00",
  "Olive": "#808000",
  "Lime": "#00FF00",
  "Green": "#008000",
  "Aqua": "#00FFFF",
  "Teal": "#008080",
  "Blue": "#0000FF",
  "Navy": "#000080",
  "Fuchsia": "#FF00FF",
  "Purple": "#800080",
};

class Context<T> {
  T data;

  Context(this.data);
}

// This class is a workaround so that both an image
// and a link can detect taps at the same time.
class MultipleTapGestureDetector extends InheritedWidget {
  final void Function()? onTap;

  const MultipleTapGestureDetector({
    Key? key,
    required Widget child,
    required this.onTap,
  }) : super(key: key, child: child);

  static MultipleTapGestureDetector? of(BuildContext context) {
    return context.dependOnInheritedWidgetOfExactType<MultipleTapGestureDetector>();
  }

  @override
  bool updateShouldNotify(MultipleTapGestureDetector oldWidget) => false;
}

class CustomBorderSide {
  CustomBorderSide({
    this.color = const Color(0xFF000000),
    this.width = 1.0,
    this.style = BorderStyle.none,
  }) : assert(width >= 0.0);

  Color? color;
  double width;
  BorderStyle style;
<<<<<<< HEAD
=======
}

String getRandString(int len) {
  var random = Random.secure();
  var values = List<int>.generate(len, (i) =>  random.nextInt(255));
  return base64UrlEncode(values);
}

extension TextTransformUtil on String? {
  String? transformed(TextTransform? transform) {
    if (this == null) return null;
    if (transform == TextTransform.uppercase) {
      return this!.toUpperCase();
    } else if (transform == TextTransform.lowercase) {
      return this!.toLowerCase();
    } else if (transform == TextTransform.capitalize) {
      final stringBuffer = StringBuffer();

      var capitalizeNext = true;
      for (final letter in this!.toLowerCase().codeUnits) {
        // UTF-16: A-Z => 65-90, a-z => 97-122.
        if (capitalizeNext && letter >= 97 && letter <= 122) {
          stringBuffer.writeCharCode(letter - 32);
          capitalizeNext = false;
        } else {
          // UTF-16: 32 == space, 46 == period
          if (letter == 32 || letter == 46) capitalizeNext = true;
          stringBuffer.writeCharCode(letter);
        }
      }

      return stringBuffer.toString();
    } else {
      return this;
    }
  }
}

extension ClampedEdgeInsets on EdgeInsetsGeometry {
  EdgeInsetsGeometry get nonNegative => this.clamp(EdgeInsets.zero, const EdgeInsets.all(double.infinity));
>>>>>>> 2f3acc0a
}<|MERGE_RESOLUTION|>--- conflicted
+++ resolved
@@ -1,10 +1,3 @@
-<<<<<<< HEAD
-import 'package:flutter/gestures.dart';
-=======
-import 'dart:convert';
-import 'dart:math';
-
->>>>>>> 2f3acc0a
 import 'package:flutter/material.dart';
 import 'package:flutter_html/style.dart';
 
@@ -62,14 +55,6 @@
   Color? color;
   double width;
   BorderStyle style;
-<<<<<<< HEAD
-=======
-}
-
-String getRandString(int len) {
-  var random = Random.secure();
-  var values = List<int>.generate(len, (i) =>  random.nextInt(255));
-  return base64UrlEncode(values);
 }
 
 extension TextTransformUtil on String? {
@@ -104,5 +89,4 @@
 
 extension ClampedEdgeInsets on EdgeInsetsGeometry {
   EdgeInsetsGeometry get nonNegative => this.clamp(EdgeInsets.zero, const EdgeInsets.all(double.infinity));
->>>>>>> 2f3acc0a
 }