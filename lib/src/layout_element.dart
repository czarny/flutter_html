--- conflicted
+++ resolved
@@ -31,12 +31,9 @@
   @override
   Widget toWidget(RenderContext context) {
     return Container(
-<<<<<<< HEAD
       key: AnchorKey.of(context.parser.key, this),
-=======
       margin: style.margin,
       padding: style.padding,
->>>>>>> df53f43b
       decoration: BoxDecoration(
         color: style.backgroundColor,
         border: style.border,
