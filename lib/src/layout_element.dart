import 'dart:math';

import 'package:flutter/material.dart';
import 'package:flutter_html/html_parser.dart';
import 'package:flutter_html/src/anchor.dart';
import 'package:flutter_html/src/html_elements.dart';
import 'package:flutter_html/src/styled_element.dart';
import 'package:flutter_html/src/utils.dart';
import 'package:flutter_html/style.dart';
import 'package:flutter_layout_grid/flutter_layout_grid.dart';
import 'package:html/dom.dart' as dom;

/// A [LayoutElement] is an element that breaks the normal Inline flow of
/// an html document with a more complex layout. LayoutElements handle
abstract class LayoutElement extends StyledElement {
  LayoutElement({
    String name = "[[No Name]]",
    required List<StyledElement> children,
    String? elementId,
    dom.Element? node,
  }) : super(name: name, children: children, style: Style(), node: node, elementId: elementId ?? "[[No ID]]");

  Widget? toWidget(RenderContext context);
}

class TableLayoutElement extends LayoutElement {
  TableLayoutElement({
    required String name,
    required List<StyledElement> children,
    required dom.Element node,
  }) : super(name: name, children: children, node: node, elementId: node.id);

  @override
  Widget toWidget(RenderContext context) {
    return Container(
      key: AnchorKey.of(context.parser.key, this),
      padding: style.padding?.nonNegative,
      margin: style.margin?.nonNegative,
      alignment: style.alignment,
      decoration: BoxDecoration(
        color: style.backgroundColor,
        border: style.border,
      ),
      width: style.width,
      height: style.height,
      child: LayoutBuilder(builder: (_, constraints) => _layoutCells(context, constraints)),
    );
  }

  Widget _layoutCells(RenderContext context, BoxConstraints constraints) {
    final rows = <TableRowLayoutElement>[];
    List<TrackSize> columnSizes = <TrackSize>[];
    for (var child in children) {
      if (child is TableStyleElement) {
        // Map <col> tags to predetermined column track sizes
        columnSizes = child.children
            .where((c) => c.name == "col")
            .map((c) {
              final span = int.tryParse(c.attributes["span"] ?? "1") ?? 1;
              final colWidth = c.attributes["width"];
              return List.generate(span, (index) {
                if (colWidth != null && colWidth.endsWith("%")) {
                  if (!constraints.hasBoundedWidth) {
                    // In a horizontally unbounded container; always wrap content instead of applying flex
                    return IntrinsicContentTrackSize();
                  }
                  final percentageSize = double.tryParse(
                      colWidth.substring(0, colWidth.length - 1));
                  return percentageSize != null && !percentageSize.isNaN
                      ? FlexibleTrackSize(percentageSize * 0.01)
                      : IntrinsicContentTrackSize();
                } else if (colWidth != null) {
                  final fixedPxSize = double.tryParse(colWidth);
                  return fixedPxSize != null
                      ? FixedTrackSize(fixedPxSize)
                      : IntrinsicContentTrackSize();
                } else {
                  return IntrinsicContentTrackSize();
                }
              });
            })
            .expand((element) => element)
            .toList(growable: false);
      } else if (child is TableSectionLayoutElement) {
        rows.addAll(child.children.whereType());
      } else if (child is TableRowLayoutElement) {
        rows.add(child);
      }
    }

    // All table rows have a height intrinsic to their (spanned) contents
    final rowSizes = List.generate(rows.length, (_) => IntrinsicContentTrackSize());

    // Calculate column bounds
    int columnMax = 0;
    List<int> rowSpanOffsets = [];
    for (final row in rows) {
      final cols = row.children.whereType<TableCellElement>().fold(0, (int value, child) => value + child.colspan) +
          rowSpanOffsets.fold<int>(0, (int offset, child) => child);
      columnMax = max(cols, columnMax);
      rowSpanOffsets = [
        ...rowSpanOffsets.map((value) => value - 1).where((value) => value > 0),
        ...row.children.whereType<TableCellElement>().map((cell) => cell.rowspan - 1),
      ];
    }

    // Place the cells in the rows/columns
    final cells = <GridPlacement>[];
    final columnRowOffset = List.generate(columnMax, (_) => 0);
    final columnColspanOffset = List.generate(columnMax, (_) => 0);
    int rowi = 0;
    for (var row in rows) {
      int columni = 0;
      for (var child in row.children) {
        if (columni > columnMax - 1 ) {
          break;
        }
        if (child is TableCellElement) {
          while (columnRowOffset[columni] > 0) {
            columnRowOffset[columni] = columnRowOffset[columni] - 1;
            columni += columnColspanOffset[columni].clamp(1, columnMax - columni - 1);
          }
          cells.add(GridPlacement(
            child: Container(
<<<<<<< HEAD
              width: child.style.width ?? double.infinity,
              height: child.style.height ?? double.infinity,
              padding: child.style.padding ?? row.style.padding,
=======
              width: double.infinity,
              padding: child.style.padding?.nonNegative ?? row.style.padding?.nonNegative,
>>>>>>> d808e2ed
              decoration: BoxDecoration(
                color: child.style.backgroundColor ?? row.style.backgroundColor,
                border: child.style.border ?? row.style.border,
              ),
              child: SizedBox.expand(
                child: Container(
                  alignment: child.style.alignment ??
                      style.alignment ??
                      Alignment.centerLeft,
                  child: StyledText(
                    textSpan: context.parser.parseTree(context, child),
                    style: child.style,
                    renderContext: context,
                  ),
                ),
              ),
            ),
            columnStart: columni,
            columnSpan: min(child.colspan, columnMax - columni),
            rowStart: rowi,
            rowSpan: min(child.rowspan, rows.length - rowi),
          ));
          columnRowOffset[columni] = child.rowspan - 1;
          columnColspanOffset[columni] = child.colspan;
          columni += child.colspan;
        }
      }
      while (columni < columnRowOffset.length) {
        columnRowOffset[columni] = columnRowOffset[columni] - 1;
        columni++;
      }
      rowi++;
    }

    // Create column tracks (insofar there were no colgroups that already defined them)
    List<TrackSize> finalColumnSizes = columnSizes.take(columnMax).toList();
    finalColumnSizes += List.generate(
        max(0, columnMax - finalColumnSizes.length),
        (_) => IntrinsicContentTrackSize());

    if (finalColumnSizes.isEmpty || rowSizes.isEmpty) {
      // No actual cells to show
      return SizedBox();
    }

    return LayoutGrid(
      gridFit: GridFit.loose,
      columnSizes: finalColumnSizes,
      rowSizes: rowSizes,
      children: cells,
    );
  }
}

class TableSectionLayoutElement extends LayoutElement {
  TableSectionLayoutElement({
    required String name,
    required List<StyledElement> children,
  }) : super(name: name, children: children);

  @override
  Widget toWidget(RenderContext context) {
    // Not rendered; TableLayoutElement will instead consume its children
    return Container(child: Text("TABLE SECTION"));
  }
}

class TableRowLayoutElement extends LayoutElement {
  TableRowLayoutElement({
    required String name,
    required List<StyledElement> children,
    required dom.Element node,
  }) : super(name: name, children: children, node: node);

  @override
  Widget toWidget(RenderContext context) {
    // Not rendered; TableLayoutElement will instead consume its children
    return Container(child: Text("TABLE ROW"));
  }
}

class TableCellElement extends StyledElement {
  int colspan = 1;
  int rowspan = 1;

  TableCellElement({
    required String name,
    required String elementId,
    required List<String> elementClasses,
    required List<StyledElement> children,
    required Style style,
    required dom.Element node,
  }) : super(name: name, elementId: elementId, elementClasses: elementClasses, children: children, style: style, node: node) {
    colspan = _parseSpan(this, "colspan");
    rowspan = _parseSpan(this, "rowspan");
  }

  static int _parseSpan(StyledElement element, String attributeName) {
    final spanValue = element.attributes[attributeName];
    return spanValue == null ? 1 : int.tryParse(spanValue) ?? 1;
  }
}

TableCellElement parseTableCellElement(
  dom.Element element,
  List<StyledElement> children,
) {
  final cell = TableCellElement(
    name: element.localName!,
    elementId: element.id,
    elementClasses: element.classes.toList(),
    children: children,
    node: element,
    style: Style(),
  );
  if (element.localName == "th") {
    cell.style = Style(
      fontWeight: FontWeight.bold,
    );
  }
  return cell;
}

class TableStyleElement extends StyledElement {
  TableStyleElement({
    required String name,
    required List<StyledElement> children,
    required Style style,
    required dom.Element node,
  }) : super(name: name, children: children, style: style, node: node);
}

TableStyleElement parseTableDefinitionElement(
  dom.Element element,
  List<StyledElement> children,
) {
  switch (element.localName) {
    case "colgroup":
    case "col":
      return TableStyleElement(
        name: element.localName!,
        children: children,
        node: element,
        style: Style(),
      );
    default:
      return TableStyleElement(
        name: "[[No Name]]",
        children: children,
        node: element,
        style: Style(),
      );
  }
}

class DetailsContentElement extends LayoutElement {
  List<dom.Element> elementList;

  DetailsContentElement({
    required String name,
    required List<StyledElement> children,
    required dom.Element node,
    required this.elementList,
  }) : super(name: name, node: node, children: children, elementId: node.id);

  @override
  Widget toWidget(RenderContext context) {
    List<InlineSpan>? childrenList = children.map((tree) => context.parser.parseTree(context, tree)).toList();
    List<InlineSpan> toRemove = [];
    for (InlineSpan child in childrenList) {
      if (child is TextSpan && child.text != null && child.text!.trim().isEmpty) {
        toRemove.add(child);
      }
    }
    for (InlineSpan child in toRemove) {
      childrenList.remove(child);
    }
    InlineSpan? firstChild = childrenList.isNotEmpty == true ? childrenList.first : null;
    return ExpansionTile(
        key: AnchorKey.of(context.parser.key, this),
        expandedAlignment: Alignment.centerLeft,
        title: elementList.isNotEmpty == true && elementList.first.localName == "summary" ? StyledText(
          textSpan: TextSpan(
            style: style.generateTextStyle(),
            children: firstChild == null ? [] : [firstChild],
          ),
          style: style,
          renderContext: context,
        ) : Text("Details"),
        children: [
          StyledText(
            textSpan: TextSpan(
              style: style.generateTextStyle(),
              children: getChildren(childrenList, context, elementList.isNotEmpty == true && elementList.first.localName == "summary" ? firstChild : null)
            ),
            style: style,
            renderContext: context,
          ),
        ]
    );
  }

  List<InlineSpan> getChildren(List<InlineSpan> children, RenderContext context, InlineSpan? firstChild) {
    if (firstChild != null) children.removeAt(0);
    return children;
  }
}

class EmptyLayoutElement extends LayoutElement {
  EmptyLayoutElement({required String name}) : super(name: name, children: []);

  @override
  Widget? toWidget(_) => null;
}

LayoutElement parseLayoutElement(
    dom.Element element,
    List<StyledElement> children,
) {
  switch (element.localName) {
    case "details":
      if (children.isEmpty) {
        return EmptyLayoutElement(name: "empty");
      }
      return DetailsContentElement(
          node: element,
          name: element.localName!,
          children: children,
          elementList: element.children
      );
    case "table":
      return TableLayoutElement(
        name: element.localName!,
        children: children,
        node: element,
      );
    case "thead":
    case "tbody":
    case "tfoot":
      return TableSectionLayoutElement(
        name: element.localName!,
        children: children,
      );
    case "tr":
      return TableRowLayoutElement(
        name: element.localName!,
        children: children,
        node: element,
      );
    default:
      return TableLayoutElement(
          children: children,
          name: "[[No Name]]",
          node: element
      );
  }
}<|MERGE_RESOLUTION|>--- conflicted
+++ resolved
@@ -122,14 +122,9 @@
           }
           cells.add(GridPlacement(
             child: Container(
-<<<<<<< HEAD
               width: child.style.width ?? double.infinity,
               height: child.style.height ?? double.infinity,
-              padding: child.style.padding ?? row.style.padding,
-=======
-              width: double.infinity,
               padding: child.style.padding?.nonNegative ?? row.style.padding?.nonNegative,
->>>>>>> d808e2ed
               decoration: BoxDecoration(
                 color: child.style.backgroundColor ?? row.style.backgroundColor,
                 border: child.style.border ?? row.style.border,
