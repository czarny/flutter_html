library flutter_html;

<<<<<<< HEAD
//export custom render api
export 'package:flutter_html/custom_render.dart';
//export style api
export 'package:flutter_html/style.dart';
//export render context api
export 'package:flutter_html/html_parser.dart';
//export src for advanced custom render uses (e.g. casting context.tree)
export 'package:flutter_html/src/layout_element.dart';
export 'package:flutter_html/src/replaced_element.dart';
export 'package:flutter_html/src/styled_element.dart';
export 'package:flutter_html/src/interactable_element.dart';
//export anchor for use in flutter_html_<tag> packages
export 'package:flutter_html/src/anchor.dart';

=======
>>>>>>> 2a219717
import 'package:flutter/material.dart';
import 'package:flutter_html/custom_render.dart';
import 'package:flutter/rendering.dart';
import 'package:flutter_html/html_parser.dart';
import 'package:flutter_html/src/html_elements.dart';
import 'package:flutter_html/style.dart';
import 'package:html/dom.dart' as dom;
import 'package:webview_flutter/webview_flutter.dart';

//export render context api
export 'package:flutter_html/html_parser.dart';
//export render context api
export 'package:flutter_html/html_parser.dart';
//export image render api
export 'package:flutter_html/image_render.dart';
//export image render api
export 'package:flutter_html/image_render.dart';
export 'package:flutter_html/src/anchor.dart';
export 'package:flutter_html/src/anchor.dart';
export 'package:flutter_html/src/interactable_element.dart';
export 'package:flutter_html/src/interactable_element.dart';
//export src for advanced custom render uses (e.g. casting context.tree)
export 'package:flutter_html/src/layout_element.dart';
//export src for advanced custom render uses (e.g. casting context.tree)
export 'package:flutter_html/src/layout_element.dart';
export 'package:flutter_html/src/replaced_element.dart';
export 'package:flutter_html/src/replaced_element.dart';
export 'package:flutter_html/src/styled_element.dart';
export 'package:flutter_html/src/styled_element.dart';
//export style api
export 'package:flutter_html/style.dart';
//export style api
export 'package:flutter_html/style.dart';

class Html extends StatelessWidget {
  /// The `Html` widget takes HTML as input and displays a RichText
  /// tree of the parsed HTML content.
  ///
  /// **Attributes**
  /// **data** *required* takes in a String of HTML data (required only for `Html` constructor).
  /// **document** *required* takes in a Document of HTML data (required only for `Html.fromDom` constructor).
  ///
  /// **onLinkTap** This function is called whenever a link (`<a href>`)
  /// is tapped.
  /// **customRender** This function allows you to return your own widgets
  /// for existing or custom HTML tags.
  /// See [its wiki page](https://github.com/Sub6Resources/flutter_html/wiki/All-About-customRender) for more info.
  ///
  /// **onImageError** This is called whenever an image fails to load or
  /// display on the page.
  ///
  /// **shrinkWrap** This makes the Html widget take up only the width it
  /// needs and no more.
  ///
  /// **onImageTap** This is called whenever an image is tapped.
  ///
  /// **tagsList** Tag names in this array will be the only tags rendered. By default all tags are rendered.
  ///
  /// **style** Pass in the style information for the Html here.
  /// See [its wiki page](https://github.com/Sub6Resources/flutter_html/wiki/Style) for more info.
  Html({
    Key? key,
    GlobalKey? anchorKey,
    required this.data,
    this.onLinkTap,
    this.customRenders = const {},
    this.onCssParseError,
    this.onImageError,
    this.shrinkWrap = false,
    this.onImageTap,
    this.tagsList = const [],
    this.style = const {},
<<<<<<< HEAD
  }) : document = null,
        assert (data != null),
        anchorKey = GlobalKey(),
=======
    this.navigationDelegateForIframe,
  })  : document = null,
        assert(data != null),
        _anchorKey = anchorKey ?? GlobalKey(),
>>>>>>> 2a219717
        super(key: key);

  Html.fromDom({
    Key? key,
    GlobalKey? anchorKey,
    @required this.document,
    this.onLinkTap,
    this.customRenders = const {},
    this.onCssParseError,
    this.onImageError,
    this.shrinkWrap = false,
    this.onImageTap,
    this.tagsList = const [],
    this.style = const {},
<<<<<<< HEAD
  }) : data = null,
        assert(document != null),
        anchorKey = GlobalKey(),
=======
    this.navigationDelegateForIframe,
  })  : data = null,
        assert(document != null),
        _anchorKey = anchorKey ?? GlobalKey(),
>>>>>>> 2a219717
        super(key: key);

  /// A unique key for this Html widget to ensure uniqueness of anchors
  final GlobalKey _anchorKey;

  /// The HTML data passed to the widget as a String
  final String? data;

  /// The HTML data passed to the widget as a pre-processed [dom.Document]
  final dom.Document? document;

  /// A function that defines what to do when a link is tapped
  final OnTap? onLinkTap;

  /// A function that defines what to do when CSS fails to parse
  final OnCssParseError? onCssParseError;

  /// A function that defines what to do when an image errors
  final ImageErrorListener? onImageError;

<<<<<<< HEAD
=======
  /// A function that defines what to do when either <math> or <tex> fails to render
  /// You can return a widget here to override the default error widget.
  final OnMathError? onMathError;

>>>>>>> 2a219717
  /// A parameter that should be set when the HTML widget is expected to be
  /// flexible
  final bool shrinkWrap;

  /// A function that defines what to do when an image is tapped
  final OnTap? onImageTap;

  /// A list of HTML tags that defines what elements are not rendered
  final List<String> tagsList;

  /// Either return a custom widget for specific node types or return null to
  /// fallback to the default rendering.
  final Map<CustomRenderMatcher, CustomRender> customRenders;

  /// An API that allows you to override the default style for any HTML element
  final Map<String, Style> style;

  static List<String> get tags => new List<String>.from(STYLED_ELEMENTS)
    ..addAll(INTERACTABLE_ELEMENTS)
    ..addAll(REPLACED_ELEMENTS)
    ..addAll(LAYOUT_ELEMENTS)
    ..addAll(TABLE_CELL_ELEMENTS)
    ..addAll(TABLE_DEFINITION_ELEMENTS)
    ..addAll(EXTERNAL_ELEMENTS);

  @override
  Widget build(BuildContext context) {
    final dom.Document doc =
        data != null ? HtmlParser.parseHTML(data!) : document!;
    final double? width = shrinkWrap ? null : MediaQuery.of(context).size.width;

    return Container(
      width: width,
      child: HtmlParser(
        key: _anchorKey,
        htmlData: doc,
        onLinkTap: onLinkTap,
        onImageTap: onImageTap,
        onCssParseError: onCssParseError,
        onImageError: onImageError,
        shrinkWrap: shrinkWrap,
        style: style,
        customRenders: {}
          ..addAll(customRenders)
          ..addAll(defaultRenders),
        tagsList: tagsList.isEmpty ? Html.tags : tagsList,
      ),
    );
  }
}<|MERGE_RESOLUTION|>--- conflicted
+++ resolved
@@ -1,8 +1,7 @@
 library flutter_html;
 
-<<<<<<< HEAD
-//export custom render api
-export 'package:flutter_html/custom_render.dart';
+//export image render api
+export 'package:flutter_html/image_render.dart';
 //export style api
 export 'package:flutter_html/style.dart';
 //export render context api
@@ -12,11 +11,7 @@
 export 'package:flutter_html/src/replaced_element.dart';
 export 'package:flutter_html/src/styled_element.dart';
 export 'package:flutter_html/src/interactable_element.dart';
-//export anchor for use in flutter_html_<tag> packages
-export 'package:flutter_html/src/anchor.dart';
 
-=======
->>>>>>> 2a219717
 import 'package:flutter/material.dart';
 import 'package:flutter_html/custom_render.dart';
 import 'package:flutter/rendering.dart';
@@ -89,16 +84,9 @@
     this.onImageTap,
     this.tagsList = const [],
     this.style = const {},
-<<<<<<< HEAD
   }) : document = null,
         assert (data != null),
-        anchorKey = GlobalKey(),
-=======
-    this.navigationDelegateForIframe,
-  })  : document = null,
-        assert(data != null),
         _anchorKey = anchorKey ?? GlobalKey(),
->>>>>>> 2a219717
         super(key: key);
 
   Html.fromDom({
@@ -113,16 +101,9 @@
     this.onImageTap,
     this.tagsList = const [],
     this.style = const {},
-<<<<<<< HEAD
   }) : data = null,
         assert(document != null),
-        anchorKey = GlobalKey(),
-=======
-    this.navigationDelegateForIframe,
-  })  : data = null,
-        assert(document != null),
         _anchorKey = anchorKey ?? GlobalKey(),
->>>>>>> 2a219717
         super(key: key);
 
   /// A unique key for this Html widget to ensure uniqueness of anchors
@@ -143,13 +124,6 @@
   /// A function that defines what to do when an image errors
   final ImageErrorListener? onImageError;
 
-<<<<<<< HEAD
-=======
-  /// A function that defines what to do when either <math> or <tex> fails to render
-  /// You can return a widget here to override the default error widget.
-  final OnMathError? onMathError;
-
->>>>>>> 2a219717
   /// A parameter that should be set when the HTML widget is expected to be
   /// flexible
   final bool shrinkWrap;
