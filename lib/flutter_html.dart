library flutter_html;

//export image render api
export 'package:flutter_html/image_render.dart';
//export style api
export 'package:flutter_html/style.dart';
//export render context api
export 'package:flutter_html/html_parser.dart';
//export src for advanced custom render uses (e.g. casting context.tree)
export 'package:flutter_html/src/layout_element.dart';
export 'package:flutter_html/src/replaced_element.dart';
export 'package:flutter_html/src/styled_element.dart';
export 'package:flutter_html/src/interactable_element.dart';

import 'package:flutter/material.dart';
import 'package:flutter_html/custom_render.dart';
import 'package:flutter/rendering.dart';
import 'package:flutter_html/html_parser.dart';
import 'package:flutter_html/image_render.dart';
import 'package:flutter_html/src/html_elements.dart';
import 'package:flutter_html/style.dart';
import 'package:html/dom.dart' as dom;
import 'package:webview_flutter/webview_flutter.dart';

//export render context api
export 'package:flutter_html/html_parser.dart';
<<<<<<< HEAD
//export render context api
export 'package:flutter_html/html_parser.dart';
//export image render api
export 'package:flutter_html/image_render.dart';
export 'package:flutter_html/custom_render.dart';
//export image render api
=======
>>>>>>> 25df8039
export 'package:flutter_html/image_render.dart';
//export src for advanced custom render uses (e.g. casting context.tree)
export 'package:flutter_html/src/anchor.dart';
export 'package:flutter_html/src/interactable_element.dart';
export 'package:flutter_html/src/layout_element.dart';
export 'package:flutter_html/src/replaced_element.dart';
export 'package:flutter_html/src/styled_element.dart';
//export style api
export 'package:flutter_html/style.dart';

class Html extends StatelessWidget {
  /// The `Html` widget takes HTML as input and displays a RichText
  /// tree of the parsed HTML content.
  ///
  /// **Attributes**
  /// **data** *required* takes in a String of HTML data (required only for `Html` constructor).
  /// **document** *required* takes in a Document of HTML data (required only for `Html.fromDom` constructor).
  ///
  /// **onLinkTap** This function is called whenever a link (`<a href>`)
  /// is tapped.
  /// **customRender** This function allows you to return your own widgets
  /// for existing or custom HTML tags.
  /// See [its wiki page](https://github.com/Sub6Resources/flutter_html/wiki/All-About-customRender) for more info.
  ///
  /// **onImageError** This is called whenever an image fails to load or
  /// display on the page.
  ///
  /// **shrinkWrap** This makes the Html widget take up only the width it
  /// needs and no more.
  ///
  /// **onImageTap** This is called whenever an image is tapped.
  ///
  /// **tagsList** Tag names in this array will be the only tags rendered. By default all tags are rendered.
  ///
  /// **style** Pass in the style information for the Html here.
  /// See [its wiki page](https://github.com/Sub6Resources/flutter_html/wiki/Style) for more info.
  Html({
    Key? key,
    GlobalKey? anchorKey,
    required this.data,
    this.onLinkTap,
<<<<<<< HEAD
    this.customRenders = const {},
=======
    this.onAnchorTap,
    this.customRender = const {},
>>>>>>> 25df8039
    this.customImageRenders = const {},
    this.onCssParseError,
    this.onImageError,
    this.onMathError,
    this.shrinkWrap = false,
    this.onImageTap,
    this.tagsList = const [],
    this.style = const {},
    this.navigationDelegateForIframe,
  })  : document = null,
        assert(data != null),
        _anchorKey = anchorKey ?? GlobalKey(),
        super(key: key);

  Html.fromDom({
    Key? key,
    GlobalKey? anchorKey,
    @required this.document,
    this.onLinkTap,
<<<<<<< HEAD
    this.customRenders = const {},
=======
    this.onAnchorTap,
    this.customRender = const {},
>>>>>>> 25df8039
    this.customImageRenders = const {},
    this.onCssParseError,
    this.onImageError,
    this.onMathError,
    this.shrinkWrap = false,
    this.onImageTap,
    this.tagsList = const [],
    this.style = const {},
    this.navigationDelegateForIframe,
  })  : data = null,
        assert(document != null),
        _anchorKey = anchorKey ?? GlobalKey(),
        super(key: key);

  /// A unique key for this Html widget to ensure uniqueness of anchors
  final GlobalKey _anchorKey;

  /// The HTML data passed to the widget as a String
  final String? data;

  /// The HTML data passed to the widget as a pre-processed [dom.Document]
  final dom.Document? document;

  /// A function that defines what to do when a link is tapped
  final OnTap? onLinkTap;

  /// A function that defines what to do when an anchor link is tapped. When this value is set,
  /// the default anchor behaviour is overwritten.
  final OnTap? onAnchorTap;

  /// An API that allows you to customize the entire process of image rendering.
  /// See the README for more details.
  final Map<ImageSourceMatcher, ImageRender> customImageRenders;

  /// A function that defines what to do when CSS fails to parse
  final OnCssParseError? onCssParseError;

  /// A function that defines what to do when an image errors
  final ImageErrorListener? onImageError;

  /// A function that defines what to do when either <math> or <tex> fails to render
  /// You can return a widget here to override the default error widget.
  final OnMathError? onMathError;

  /// A parameter that should be set when the HTML widget is expected to be
  /// flexible
  final bool shrinkWrap;

  /// A function that defines what to do when an image is tapped
  final OnTap? onImageTap;

  /// A list of HTML tags that defines what elements are not rendered
  final List<String> tagsList;

  /// Either return a custom widget for specific node types or return null to
  /// fallback to the default rendering.
  final Map<CustomRenderMatcher, CustomRender> customRenders;

  /// An API that allows you to override the default style for any HTML element
  final Map<String, Style> style;

  /// Decides how to handle a specific navigation request in the WebView of an
  /// Iframe. It's necessary to use the webview_flutter package inside the app
  /// to use NavigationDelegate.
  final NavigationDelegate? navigationDelegateForIframe;

  static List<String> get tags => new List<String>.from(STYLED_ELEMENTS)
    ..addAll(INTERACTABLE_ELEMENTS)
    ..addAll(REPLACED_ELEMENTS)
    ..addAll(LAYOUT_ELEMENTS)
    ..addAll(TABLE_CELL_ELEMENTS)
    ..addAll(TABLE_DEFINITION_ELEMENTS);

  @override
  Widget build(BuildContext context) {
    final dom.Document doc =
        data != null ? HtmlParser.parseHTML(data!) : document!;
    final double? width = shrinkWrap ? null : MediaQuery.of(context).size.width;

    return Container(
      width: width,
      child: HtmlParser(
        key: _anchorKey,
        htmlData: doc,
        onLinkTap: onLinkTap,
        onAnchorTap: onAnchorTap,
        onImageTap: onImageTap,
        onCssParseError: onCssParseError,
        onImageError: onImageError,
        onMathError: onMathError,
        shrinkWrap: shrinkWrap,
        selectable: false,
        style: style,
        customRenders: {}
          ..addAll(customRenders)
          ..addAll(defaultRenders),
        imageRenders: {}
          ..addAll(customImageRenders)
          ..addAll(defaultImageRenders),
        tagsList: tagsList.isEmpty ? Html.tags : tagsList,
        navigationDelegateForIframe: navigationDelegateForIframe,
      ),
    );
  }
}

class SelectableHtml extends StatelessWidget {
  /// The `SelectableHtml` widget takes HTML as input and displays a RichText
  /// tree of the parsed HTML content (which is selectable)
  ///
  /// **Attributes**
  /// **data** *required* takes in a String of HTML data (required only for `Html` constructor).
  /// **document** *required* takes in a Document of HTML data (required only for `Html.fromDom` constructor).
  ///
  /// **onLinkTap** This function is called whenever a link (`<a href>`)
  /// is tapped.
  ///
  /// **onAnchorTap** This function is called whenever an anchor (#anchor-id)
  /// is tapped.
  ///
  /// **tagsList** Tag names in this array will be the only tags rendered. By default all tags that support selectable content are rendered.
  ///
  /// **style** Pass in the style information for the Html here.
  /// See [its wiki page](https://github.com/Sub6Resources/flutter_html/wiki/Style) for more info.
  ///
  /// **PLEASE NOTE**
  ///
  /// There are a few caveats due to Flutter [#38474](https://github.com/flutter/flutter/issues/38474):
  ///
  /// 1. The list of tags that can be rendered is significantly reduced.
  /// Key omissions include no support for images/video/audio, table, and ul/ol because they all require widgets and `WidgetSpan`s.
  ///
  /// 2. No support for `customRender`, `customImageRender`, `onImageError`, `onImageTap`, `onMathError`, and `navigationDelegateForIframe`.
  ///
  /// 3. Styling support is significantly reduced. Only text-related styling works
  /// (e.g. bold or italic), while container related styling (e.g. borders or padding/margin)
  /// do not work because we can't use the `ContainerSpan` class (it needs an enclosing `WidgetSpan`).

  SelectableHtml({
    Key? key,
    required this.data,
    this.onLinkTap,
    this.onAnchorTap,
    this.onCssParseError,
    this.shrinkWrap = false,
    this.style = const {},
    this.tagsList = const [],
  }) : document = null,
        super(key: key);

  SelectableHtml.fromDom({
    Key? key,
    required this.document,
    this.onLinkTap,
    this.onAnchorTap,
    this.onCssParseError,
    this.shrinkWrap = false,
    this.style = const {},
    this.tagsList = const [],
  }) : data = null,
        super(key: key);

  /// The HTML data passed to the widget as a String
  final String? data;

  /// The HTML data passed to the widget as a pre-processed [dom.Document]
  final dom.Document? document;

  /// A function that defines what to do when a link is tapped
  final OnTap? onLinkTap;

  /// A function that defines what to do when an anchor link is tapped. When this value is set,
  /// the default anchor behaviour is overwritten.
  final OnTap? onAnchorTap;

  /// A function that defines what to do when CSS fails to parse
  final OnCssParseError? onCssParseError;

  /// A parameter that should be set when the HTML widget is expected to be
  /// flexible
  final bool shrinkWrap;

  /// A list of HTML tags that defines what elements are not rendered
  final List<String> tagsList;

  /// An API that allows you to override the default style for any HTML element
  final Map<String, Style> style;

  static List<String> get tags => new List<String>.from(SELECTABLE_ELEMENTS);

  @override
  Widget build(BuildContext context) {
    final dom.Document doc = data != null ? HtmlParser.parseHTML(data!) : document!;
    final double? width = shrinkWrap ? null : MediaQuery.of(context).size.width;

    return Container(
      width: width,
      child: HtmlParser(
        key: null,
        htmlData: doc,
        onLinkTap: onLinkTap,
        onAnchorTap: onAnchorTap,
        onImageTap: null,
        onCssParseError: onCssParseError,
        onImageError: null,
        onMathError: null,
        shrinkWrap: shrinkWrap,
        selectable: true,
        style: style,
        customRender: {},
        imageRenders: defaultImageRenders,
        tagsList: tagsList.isEmpty ? SelectableHtml.tags : tagsList,
        navigationDelegateForIframe: null,
      ),
    );
  }
}<|MERGE_RESOLUTION|>--- conflicted
+++ resolved
@@ -1,16 +1,4 @@
 library flutter_html;
-
-//export image render api
-export 'package:flutter_html/image_render.dart';
-//export style api
-export 'package:flutter_html/style.dart';
-//export render context api
-export 'package:flutter_html/html_parser.dart';
-//export src for advanced custom render uses (e.g. casting context.tree)
-export 'package:flutter_html/src/layout_element.dart';
-export 'package:flutter_html/src/replaced_element.dart';
-export 'package:flutter_html/src/styled_element.dart';
-export 'package:flutter_html/src/interactable_element.dart';
 
 import 'package:flutter/material.dart';
 import 'package:flutter_html/custom_render.dart';
@@ -24,15 +12,12 @@
 
 //export render context api
 export 'package:flutter_html/html_parser.dart';
-<<<<<<< HEAD
 //export render context api
 export 'package:flutter_html/html_parser.dart';
 //export image render api
 export 'package:flutter_html/image_render.dart';
 export 'package:flutter_html/custom_render.dart';
 //export image render api
-=======
->>>>>>> 25df8039
 export 'package:flutter_html/image_render.dart';
 //export src for advanced custom render uses (e.g. casting context.tree)
 export 'package:flutter_html/src/anchor.dart';
@@ -74,12 +59,8 @@
     GlobalKey? anchorKey,
     required this.data,
     this.onLinkTap,
-<<<<<<< HEAD
+    this.onAnchorTap,
     this.customRenders = const {},
-=======
-    this.onAnchorTap,
-    this.customRender = const {},
->>>>>>> 25df8039
     this.customImageRenders = const {},
     this.onCssParseError,
     this.onImageError,
@@ -99,12 +80,8 @@
     GlobalKey? anchorKey,
     @required this.document,
     this.onLinkTap,
-<<<<<<< HEAD
+    this.onAnchorTap,
     this.customRenders = const {},
-=======
-    this.onAnchorTap,
-    this.customRender = const {},
->>>>>>> 25df8039
     this.customImageRenders = const {},
     this.onCssParseError,
     this.onImageError,
@@ -314,7 +291,7 @@
         shrinkWrap: shrinkWrap,
         selectable: true,
         style: style,
-        customRender: {},
+        customRenders: {},
         imageRenders: defaultImageRenders,
         tagsList: tagsList.isEmpty ? SelectableHtml.tags : tagsList,
         navigationDelegateForIframe: null,
