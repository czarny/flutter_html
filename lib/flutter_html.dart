library flutter_html;

//export image render api
export 'package:flutter_html/image_render.dart';
//export style api
export 'package:flutter_html/style.dart';
//export render context api
export 'package:flutter_html/html_parser.dart';
//export src for advanced custom render uses (e.g. casting context.tree)
export 'package:flutter_html/src/layout_element.dart';
export 'package:flutter_html/src/replaced_element.dart';
export 'package:flutter_html/src/styled_element.dart';
export 'package:flutter_html/src/interactable_element.dart';

import 'package:flutter/material.dart';
import 'package:flutter/rendering.dart';
import 'package:flutter_html/html_parser.dart';
import 'package:flutter_html/image_render.dart';
import 'package:flutter_html/src/html_elements.dart';
import 'package:flutter_html/style.dart';
import 'package:webview_flutter/webview_flutter.dart';
import 'package:html/dom.dart' as dom;

class Html extends StatelessWidget {
  /// The `Html` widget takes HTML as input and displays a RichText
  /// tree of the parsed HTML content.
  ///
  /// **Attributes**
  /// **data** *required* takes in a String of HTML data (required only for `Html` constructor).
  /// **document** *required* takes in a Document of HTML data (required only for `Html.fromDom` constructor).
  ///
  /// **onLinkTap** This function is called whenever a link (`<a href>`)
  /// is tapped.
  /// **customRender** This function allows you to return your own widgets
  /// for existing or custom HTML tags.
  /// See [its wiki page](https://github.com/Sub6Resources/flutter_html/wiki/All-About-customRender) for more info.
  ///
  /// **onImageError** This is called whenever an image fails to load or
  /// display on the page.
  ///
  /// **shrinkWrap** This makes the Html widget take up only the width it
  /// needs and no more.
  ///
  /// **onImageTap** This is called whenever an image is tapped.
  ///
  /// **tagsList** Tag names in this array will be the only tags rendered. By default all tags are rendered.
  ///
  /// **style** Pass in the style information for the Html here.
  /// See [its wiki page](https://github.com/Sub6Resources/flutter_html/wiki/Style) for more info.
  Html({
    Key? key,
    required this.data,
    this.onLinkTap,
    this.customRender = const {},
    this.customImageRenders = const {},
    this.onImageError,
    this.onMathError,
    this.shrinkWrap = false,
    this.onImageTap,
    this.tagsList = const [],
    this.style = const {},
    this.navigationDelegateForIframe,
  }) : document = null,
        assert (data != null),
        anchorKey = GlobalKey(),
        super(key: key);

  Html.fromDom({
    Key? key,
    @required this.document,
    this.onLinkTap,
    this.customRender = const {},
    this.customImageRenders = const {},
    this.onImageError,
    this.onMathError,
    this.shrinkWrap = false,
    this.onImageTap,
    this.tagsList = const [],
    this.style = const {},
    this.navigationDelegateForIframe,
  }) : data = null,
        assert(document != null),
  anchorKey = GlobalKey(),
        super(key: key);

  /// A unique key for this Html widget to ensure uniqueness of anchors
  final Key anchorKey;

  /// The HTML data passed to the widget as a String
  final String? data;

  /// The HTML data passed to the widget as a pre-processed [dom.Document]
  final dom.Document? document;

  /// A function that defines what to do when a link is tapped
  final OnTap? onLinkTap;

  /// An API that allows you to customize the entire process of image rendering.
  /// See the README for more details.
  final Map<ImageSourceMatcher, ImageRender> customImageRenders;

  /// A function that defines what to do when an image errors
  final ImageErrorListener? onImageError;

  /// A function that defines what to do when either <math> or <tex> fails to render
  /// You can return a widget here to override the default error widget.
  final OnMathError? onMathError;


  /// A parameter that should be set when the HTML widget is expected to be
  /// flexible
  final bool shrinkWrap;

  /// A function that defines what to do when an image is tapped
  final OnTap? onImageTap;

  /// A list of HTML tags that defines what elements are not rendered
  final List<String> tagsList;

  /// Either return a custom widget for specific node types or return null to
  /// fallback to the default rendering.
  final Map<String, CustomRender> customRender;

  /// An API that allows you to override the default style for any HTML element
  final Map<String, Style> style;

  /// Decides how to handle a specific navigation request in the WebView of an
  /// Iframe. It's necessary to use the webview_flutter package inside the app
  /// to use NavigationDelegate.
  final NavigationDelegate? navigationDelegateForIframe;

  static List<String> get tags => new List<String>.from(STYLED_ELEMENTS)
    ..addAll(INTERACTABLE_ELEMENTS)
    ..addAll(REPLACED_ELEMENTS)
    ..addAll(LAYOUT_ELEMENTS)
    ..addAll(TABLE_CELL_ELEMENTS)
    ..addAll(TABLE_DEFINITION_ELEMENTS);

  @override
  Widget build(BuildContext context) {
    final dom.Document doc = data != null ? HtmlParser.parseHTML(data!) : document!;
    final double? width = shrinkWrap ? null : MediaQuery.of(context).size.width;

    return Container(
      width: width,
      child: HtmlParser(
        key: anchorKey,
        htmlData: doc,
        onLinkTap: onLinkTap,
        onImageTap: onImageTap,
        onImageError: onImageError,
        onMathError: onMathError,
        shrinkWrap: shrinkWrap,
        style: style,
        customRender: customRender,
<<<<<<< HEAD
        imageRenders: {}..addAll(customImageRenders)..addAll(defaultImageRenders),
        blacklistedElements: blacklistedElements,
=======
        imageRenders: {}
          ..addAll(customImageRenders)
          ..addAll(defaultImageRenders),
        tagsList: tagsList.isEmpty ? Html.tags : tagsList,
>>>>>>> b7857050
        navigationDelegateForIframe: navigationDelegateForIframe,
      ),
    );
  }
}<|MERGE_RESOLUTION|>--- conflicted
+++ resolved
@@ -153,15 +153,10 @@
         shrinkWrap: shrinkWrap,
         style: style,
         customRender: customRender,
-<<<<<<< HEAD
-        imageRenders: {}..addAll(customImageRenders)..addAll(defaultImageRenders),
-        blacklistedElements: blacklistedElements,
-=======
         imageRenders: {}
           ..addAll(customImageRenders)
           ..addAll(defaultImageRenders),
         tagsList: tagsList.isEmpty ? Html.tags : tagsList,
->>>>>>> b7857050
         navigationDelegateForIframe: navigationDelegateForIframe,
       ),
     );
