library flutter_html;

import 'package:flutter/material.dart';
import 'package:flutter_html/custom_render.dart';
import 'package:flutter/rendering.dart';
import 'package:flutter_html/html_parser.dart';
import 'package:flutter_html/src/html_elements.dart';
import 'package:flutter_html/style.dart';
import 'package:html/dom.dart' as dom;
<<<<<<< HEAD
=======
import 'package:flutter_html/src/navigation_delegate.dart';
>>>>>>> 2f3acc0a

//export render context api
export 'package:flutter_html/html_parser.dart';
//export render context api
export 'package:flutter_html/html_parser.dart';
export 'package:flutter_html/custom_render.dart';
<<<<<<< HEAD
=======
//export image render api
export 'package:flutter_html/image_render.dart';
//export src for advanced custom render uses (e.g. casting context.tree)
>>>>>>> 2f3acc0a
export 'package:flutter_html/src/anchor.dart';
export 'package:flutter_html/src/interactable_element.dart';
export 'package:flutter_html/src/layout_element.dart';
export 'package:flutter_html/src/replaced_element.dart';
export 'package:flutter_html/src/styled_element.dart';
export 'package:flutter_html/src/navigation_delegate.dart';
//export style api
export 'package:flutter_html/style.dart';

class Html extends StatelessWidget {
  /// The `Html` widget takes HTML as input and displays a RichText
  /// tree of the parsed HTML content.
  ///
  /// **Attributes**
  /// **data** *required* takes in a String of HTML data (required only for `Html` constructor).
  /// **document** *required* takes in a Document of HTML data (required only for `Html.fromDom` constructor).
  ///
  /// **onLinkTap** This function is called whenever a link (`<a href>`)
  /// is tapped.
  /// **customRender** This function allows you to return your own widgets
  /// for existing or custom HTML tags.
  /// See [its wiki page](https://github.com/Sub6Resources/flutter_html/wiki/All-About-customRender) for more info.
  ///
  /// **onImageError** This is called whenever an image fails to load or
  /// display on the page.
  ///
  /// **shrinkWrap** This makes the Html widget take up only the width it
  /// needs and no more.
  ///
  /// **onImageTap** This is called whenever an image is tapped.
  ///
  /// **tagsList** Tag names in this array will be the only tags rendered. By default all supported HTML tags are rendered.
  ///
  /// **style** Pass in the style information for the Html here.
  /// See [its wiki page](https://github.com/Sub6Resources/flutter_html/wiki/Style) for more info.
  Html({
    Key? key,
    GlobalKey? anchorKey,
    required this.data,
    this.onLinkTap,
    this.onAnchorTap,
    this.customRenders = const {},
    this.onCssParseError,
    this.onImageError,
    this.shrinkWrap = false,
    this.onImageTap,
    this.tagsList = const [],
    this.style = const {},
  }) : document = null,
        assert (data != null),
        _anchorKey = anchorKey ?? GlobalKey(),
        super(key: key);

  Html.fromDom({
    Key? key,
    GlobalKey? anchorKey,
    @required this.document,
    this.onLinkTap,
    this.onAnchorTap,
    this.customRenders = const {},
    this.onCssParseError,
    this.onImageError,
    this.shrinkWrap = false,
    this.onImageTap,
    this.tagsList = const [],
    this.style = const {},
  }) : data = null,
        assert(document != null),
        _anchorKey = anchorKey ?? GlobalKey(),
        super(key: key);

  /// A unique key for this Html widget to ensure uniqueness of anchors
  final GlobalKey _anchorKey;

  /// The HTML data passed to the widget as a String
  final String? data;

  /// The HTML data passed to the widget as a pre-processed [dom.Document]
  final dom.Document? document;

  /// A function that defines what to do when a link is tapped
  final OnTap? onLinkTap;

<<<<<<< HEAD
=======
  /// A function that defines what to do when an anchor link is tapped. When this value is set,
  /// the default anchor behaviour is overwritten.
  final OnTap? onAnchorTap;

  /// An API that allows you to customize the entire process of image rendering.
  /// See the README for more details.
  final Map<ImageSourceMatcher, ImageRender> customImageRenders;

>>>>>>> 2f3acc0a
  /// A function that defines what to do when CSS fails to parse
  final OnCssParseError? onCssParseError;

  /// A function that defines what to do when an image errors
  final ImageErrorListener? onImageError;

  /// A parameter that should be set when the HTML widget is expected to be
  /// flexible
  final bool shrinkWrap;

  /// A function that defines what to do when an image is tapped
  final OnTap? onImageTap;

  /// A list of HTML tags that are the only tags that are rendered. By default, this list is empty and all supported HTML tags are rendered.
  final List<String> tagsList;

  /// Either return a custom widget for specific node types or return null to
  /// fallback to the default rendering.
  final Map<CustomRenderMatcher, CustomRender> customRenders;

  /// An API that allows you to override the default style for any HTML element
  final Map<String, Style> style;

  static List<String> get tags => new List<String>.from(STYLED_ELEMENTS)
    ..addAll(INTERACTABLE_ELEMENTS)
    ..addAll(REPLACED_ELEMENTS)
    ..addAll(LAYOUT_ELEMENTS)
    ..addAll(TABLE_CELL_ELEMENTS)
    ..addAll(TABLE_DEFINITION_ELEMENTS)
    ..addAll(EXTERNAL_ELEMENTS);

  @override
  Widget build(BuildContext context) {
    final dom.Document doc =
        data != null ? HtmlParser.parseHTML(data!) : document!;
    final double? width = shrinkWrap ? null : MediaQuery.of(context).size.width;

    return Container(
      width: width,
      child: HtmlParser(
        key: _anchorKey,
        htmlData: doc,
        onLinkTap: onLinkTap,
        onAnchorTap: onAnchorTap,
        onImageTap: onImageTap,
        onCssParseError: onCssParseError,
        onImageError: onImageError,
        shrinkWrap: shrinkWrap,
        selectable: false,
        style: style,
        customRenders: {}
          ..addAll(customRenders)
          ..addAll(defaultRenders),
        tagsList: tagsList.isEmpty ? Html.tags : tagsList,
      ),
    );
  }
}

class SelectableHtml extends StatelessWidget {
  /// The `SelectableHtml` widget takes HTML as input and displays a RichText
  /// tree of the parsed HTML content (which is selectable)
  ///
  /// **Attributes**
  /// **data** *required* takes in a String of HTML data (required only for `Html` constructor).
  /// **document** *required* takes in a Document of HTML data (required only for `Html.fromDom` constructor).
  ///
  /// **onLinkTap** This function is called whenever a link (`<a href>`)
  /// is tapped.
  ///
  /// **onAnchorTap** This function is called whenever an anchor (#anchor-id)
  /// is tapped.
  ///
  /// **tagsList** Tag names in this array will be the only tags rendered. By default, all tags that support selectable content are rendered.
  ///
  /// **style** Pass in the style information for the Html here.
  /// See [its wiki page](https://github.com/Sub6Resources/flutter_html/wiki/Style) for more info.
  ///
  /// **PLEASE NOTE**
  ///
  /// There are a few caveats due to Flutter [#38474](https://github.com/flutter/flutter/issues/38474):
  ///
  /// 1. The list of tags that can be rendered is significantly reduced.
  /// Key omissions include no support for images/video/audio, table, and ul/ol because they all require widgets and `WidgetSpan`s.
  ///
  /// 2. No support for `customRender`, `customImageRender`, `onImageError`, `onImageTap`, `onMathError`, and `navigationDelegateForIframe`.
  ///
  /// 3. Styling support is significantly reduced. Only text-related styling works
  /// (e.g. bold or italic), while container related styling (e.g. borders or padding/margin)
  /// do not work because we can't use the `ContainerSpan` class (it needs an enclosing `WidgetSpan`).

  SelectableHtml({
    Key? key,
    GlobalKey? anchorKey,
    required this.data,
    this.onLinkTap,
    this.onAnchorTap,
    this.onCssParseError,
    this.shrinkWrap = false,
    this.style = const {},
    this.customRenders = const {},
    this.tagsList = const [],
    this.selectionControls,
    this.scrollPhysics,
  }) : document = null,
        assert(data != null),
        _anchorKey = anchorKey ?? GlobalKey(),
        super(key: key);

  SelectableHtml.fromDom({
    Key? key,
    GlobalKey? anchorKey,
    required this.document,
    this.onLinkTap,
    this.onAnchorTap,
    this.onCssParseError,
    this.shrinkWrap = false,
    this.style = const {},
    this.customRenders = const {},
    this.tagsList = const [],
    this.selectionControls,
    this.scrollPhysics,
  }) : data = null,
        assert(document != null),
        _anchorKey = anchorKey ?? GlobalKey(),
        super(key: key);

  /// A unique key for this Html widget to ensure uniqueness of anchors
  final GlobalKey _anchorKey;

  /// The HTML data passed to the widget as a String
  final String? data;

  /// The HTML data passed to the widget as a pre-processed [dom.Document]
  final dom.Document? document;

  /// A function that defines what to do when a link is tapped
  final OnTap? onLinkTap;

  /// A function that defines what to do when an anchor link is tapped. When this value is set,
  /// the default anchor behaviour is overwritten.
  final OnTap? onAnchorTap;

  /// A function that defines what to do when CSS fails to parse
  final OnCssParseError? onCssParseError;

  /// A parameter that should be set when the HTML widget is expected to be
  /// flexible
  final bool shrinkWrap;

  /// A list of HTML tags that are the only tags that are rendered. By default, this list is empty and all supported HTML tags are rendered.
  final List<String> tagsList;

  /// An API that allows you to override the default style for any HTML element
  final Map<String, Style> style;

  /// Custom Selection controls allows you to override default toolbar and build custom toolbar
  /// options
  final TextSelectionControls? selectionControls;

  /// Allows you to override the default scrollPhysics for [SelectableText.rich]
  final ScrollPhysics? scrollPhysics;

  /// Either return a custom widget for specific node types or return null to
  /// fallback to the default rendering.
  final Map<CustomRenderMatcher, SelectableCustomRender> customRenders;

  static List<String> get tags => new List<String>.from(SELECTABLE_ELEMENTS);

  @override
  Widget build(BuildContext context) {
    final dom.Document doc = data != null ? HtmlParser.parseHTML(data!) : document!;
    final double? width = shrinkWrap ? null : MediaQuery.of(context).size.width;

    return Container(
      width: width,
      child: HtmlParser(
        key: _anchorKey,
        htmlData: doc,
        onLinkTap: onLinkTap,
        onAnchorTap: onAnchorTap,
        onImageTap: null,
        onCssParseError: onCssParseError,
        onImageError: null,
        onMathError: null,
        shrinkWrap: shrinkWrap,
        selectable: true,
        style: style,
        customRenders: {}
          ..addAll(customRenders)
          ..addAll(defaultRenders),
        imageRenders: defaultImageRenders,
        tagsList: tagsList.isEmpty ? SelectableHtml.tags : tagsList,
        navigationDelegateForIframe: null,
        selectionControls: selectionControls,
        scrollPhysics: scrollPhysics,
      ),
    );
  }
}<|MERGE_RESOLUTION|>--- conflicted
+++ resolved
@@ -7,22 +7,13 @@
 import 'package:flutter_html/src/html_elements.dart';
 import 'package:flutter_html/style.dart';
 import 'package:html/dom.dart' as dom;
-<<<<<<< HEAD
-=======
-import 'package:flutter_html/src/navigation_delegate.dart';
->>>>>>> 2f3acc0a
 
 //export render context api
 export 'package:flutter_html/html_parser.dart';
 //export render context api
 export 'package:flutter_html/html_parser.dart';
 export 'package:flutter_html/custom_render.dart';
-<<<<<<< HEAD
-=======
-//export image render api
-export 'package:flutter_html/image_render.dart';
 //export src for advanced custom render uses (e.g. casting context.tree)
->>>>>>> 2f3acc0a
 export 'package:flutter_html/src/anchor.dart';
 export 'package:flutter_html/src/interactable_element.dart';
 export 'package:flutter_html/src/layout_element.dart';
@@ -106,17 +97,10 @@
   /// A function that defines what to do when a link is tapped
   final OnTap? onLinkTap;
 
-<<<<<<< HEAD
-=======
   /// A function that defines what to do when an anchor link is tapped. When this value is set,
   /// the default anchor behaviour is overwritten.
   final OnTap? onAnchorTap;
 
-  /// An API that allows you to customize the entire process of image rendering.
-  /// See the README for more details.
-  final Map<ImageSourceMatcher, ImageRender> customImageRenders;
-
->>>>>>> 2f3acc0a
   /// A function that defines what to do when CSS fails to parse
   final OnCssParseError? onCssParseError;
 
