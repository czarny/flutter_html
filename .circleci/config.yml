--- conflicted
+++ resolved
@@ -6,13 +6,8 @@
     docker:
     - image: cirrusci/flutter
     steps:
-    - run: flutter channel master
     - checkout
-<<<<<<< HEAD
+    - run: flutter --version
     - run: flutter test --coverage
     - codecov/upload:
-        file: coverage/lcov.info
-=======
-    - run: flutter --version
-    - run: flutter test
->>>>>>> 68542290
+        file: coverage/lcov.info