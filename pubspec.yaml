--- conflicted
+++ resolved
@@ -32,14 +32,10 @@
   flutter_svg: ^0.22.0
 
   # Plugin for rendering MathML
-<<<<<<< HEAD
   flutter_math_fork: ^0.3.2+1
 
   # plugin for firstWhereOrNull extension on lists
   collection: ^1.15.0
-=======
-  flutter_math_fork: ^0.3.0+3
->>>>>>> 0ed979c2
 
   flutter:
     sdk: flutter
