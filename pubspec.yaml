name: flutter_html
description: A Flutter widget rendering static HTML and CSS as Flutter widgets.
version: 2.0.0-nullsafety.0
homepage: https://github.com/Sub6Resources/flutter_html

environment:
  sdk: '>=2.12.0 <3.0.0'
  flutter: '>=1.17.0'

dependencies:
  # Plugin for parsing html
  html: '>=0.15.0 <1.0.0'

  # Plugins for parsing css
  csslib: '>=0.17.0 <1.0.0'

  # Plugins for rendering the <table> tag.
<<<<<<< HEAD
  flutter_layout_grid: ^1.0.1

  # Plugins for rendering the <video> tag.
  video_player: ^2.1.0
  chewie: ^1.0.0
=======
  flutter_layout_grid: '>=1.0.1 <2.0.0'

  # Plugins for rendering the <video> tag.
  video_player: '>=2.1.1 <3.0.0'
  chewie: '>=1.0.0 <2.0.0'
>>>>>>> 4b153ddb

  # Plugin for rendering the <iframe> tag.
  webview_flutter: '>=2.0.4 <3.0.0'

  # Plugins for rendering the <audio> tag.
  chewie_audio: '>=1.2.0 <2.0.0'

  # Plugins for rendering the <svg> tag.
  flutter_svg: '>=0.22.0 <1.0.0'

  # Plugin for rendering MathML
  flutter_math_fork: '>=0.3.2+1 <1.0.0'

  # plugin for firstWhereOrNull extension on lists
  collection: '>=1.15.0 <2.0.0'

  flutter:
    sdk: flutter

dev_dependencies:
  flutter_test:
    sdk: flutter

flutter:
<|MERGE_RESOLUTION|>--- conflicted
+++ resolved
@@ -15,19 +15,11 @@
   csslib: '>=0.17.0 <1.0.0'
 
   # Plugins for rendering the <table> tag.
-<<<<<<< HEAD
-  flutter_layout_grid: ^1.0.1
-
-  # Plugins for rendering the <video> tag.
-  video_player: ^2.1.0
-  chewie: ^1.0.0
-=======
   flutter_layout_grid: '>=1.0.1 <2.0.0'
 
   # Plugins for rendering the <video> tag.
   video_player: '>=2.1.1 <3.0.0'
   chewie: '>=1.0.0 <2.0.0'
->>>>>>> 4b153ddb
 
   # Plugin for rendering the <iframe> tag.
   webview_flutter: '>=2.0.4 <3.0.0'
