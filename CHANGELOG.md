<<<<<<< HEAD
## [1.0.0] - UNRELEASED

* BREAKING: Requires Flutter version 1.7.3 or greater and Dart 2.2.2 or greater.
* Adds support for a new parser, which resolves several major issues and adds several new features.
* For a list of pre-release changes, including several BREAKING CHANGES, see [the pre-release changelog](https://github.com/Sub6Resources/flutter_html/PRE_CHANGELOG.md)
=======
## [0.11.1] - December 14, 2019:

* Add support for `AssetImage`s using the `asset:` prefix ([#162](https://github.com/Sub6Resources/flutter_html/pull/162)).
>>>>>>> 7f62240b

## [0.11.0] - September 10, 2019:

* Make it so `width=100%` doesn't throw error. Fixes [#118](https://github.com/Sub6Resources/flutter_html/issues/118).
* You can now set width and/or height in `ImageProperties` to negative to ignore the `width` and/or `height` values from the html. Fixes [#97](https://github.com/Sub6Resources/flutter_html/issues/97)
* The `img` `alt` property now renders correctly when the image fails to load and with the correct style. Fixes [#96](https://github.com/Sub6Resources/flutter_html/issues/96)
* Add partial support for `sub` tag.
* Add new option: `shrinkToFit` ([#148](https://github.com/Sub6Resources/flutter_html/pull/148)). Fixes [#75](https://github.com/Sub6Resources/flutter_html/issues/75).

## [0.10.4] - June 22, 2019:

* Add support for `customTextStyle` to block and specialty HTML elements.

## [0.10.3] - June 20, 2019:

* Add `src` to the `onImageTap` callback ([#93](https://github.com/Sub6Resources/flutter_html/pull/93))

## [0.10.2] - June 19, 2019:

* Add `customTextAlign` property ([#112](https://github.com/Sub6Resources/flutter_html/pull/112))
* Use `tryParse` instead of `parse` for image width and height attributes so that `%` values are ignored safely. Fixes [#98](https://github.com/Sub6Resources/flutter_html/issues/98)

## [0.10.1] - May 20, 2019:

* Image properties and onImageTap for the richTextParser, plus some fixes ([#90](https://github.com/Sub6Resources/flutter_html/pull/90))
* Hotfix 1 (June 6, 2019): Fixes [#100](https://github.com/Sub6Resources/flutter_html/issues/100)

## [0.10.0] - May 18, 2019:

* **BREAKING:** `useRichText` now defaults to `true`
* Support for `aside`, `bdi`, `big`, `cite`, `data`, `ins`, `kbd`, `mark`, `nav`, `noscript`, `q`, `rp`, `rt`, `ruby`, `s`, `samp`, `strike`, `template`, `time`, `tt`, and `var` added to `RichText` parser.

## [0.9.9] - May 17, 2019:

* Fixes extra padding issue ([#87](https://github.com/Sub6Resources/flutter_html/issues/87))

## [0.9.8] - May 14, 2019:

* Add support for `address` tag in `RichText` parser.

## [0.9.7] - May 13, 2019:
* Added onImageError callback
* Added custom textstyle and edgeinsets callback ([#72](https://github.com/Sub6Resources/flutter_html/pull/72))
* Update dependency versions ([#84](https://github.com/Sub6Resources/flutter_html/issues/84))
* Fixes [#82](https://github.com/Sub6Resources/flutter_html/issues/82) and [#86](https://github.com/Sub6Resources/flutter_html/issues/86)

## [0.9.6] - March 11, 2019:

* Fix whitespace issue. ([#59](https://github.com/Sub6Resources/flutter_html/issues/59))

## [0.9.5] - March 11, 2019:

* Add support for `span` in `RichText` parser. ([#61](https://github.com/Sub6Resources/flutter_html/issues/61))
* Adds `linkStyle` attribute. ([#70](https://github.com/Sub6Resources/flutter_html/pull/70))
* Adds tests for `header`, `hr`, and `i` ([#62](https://github.com/Sub6Resources/flutter_html/issues/62))

## [0.9.4] - February 5, 2019:

* Fixes `table` error in `RichText` parser. ([#58](https://github.com/Sub6Resources/flutter_html/issues/58))

## [0.9.3] - January 31, 2019:

* Adds support for base64 encoded images

## [0.9.2] - January 31, 2019:

* Adds partial support for deprecated `font` tag.

## [0.9.1] - January 31, 2019:

* Adds full support for `sub` and `sup`. ([#46](https://github.com/Sub6Resources/flutter_html/pull/46))
* Fixes weak warning caught by Pub analysis ([#54](https://github.com/Sub6Resources/flutter_html/issues/54))

## [0.9.0] - January 31, 2019:

* Adds an alternate `RichText` parser and `useRichText` parameter. ([#37](https://github.com/Sub6Resources/flutter_html/pull/37))

## [0.8.2] - November 1, 2018:

* Removes debug prints.

## [0.8.1] - October 19, 2018:

* Adds `typedef` for `onLinkTap` function.

## [0.8.0] - October 18, 2018:

* Adds custom tag callback
* Logging no longer shows up in production.

## [0.7.1] - September 11, 2018:

* Fixes issue with text nodes that contain only a space. ([#24](https://github.com/Sub6Resources/flutter_html/issues/24))
* Fixes typo in README.md from 0.7.0.

## [0.7.0] - September 10, 2018:

* Adds full support for `ul` and `ol`

## [0.6.2] - September 5, 2018:

* Adds check for `img src` before trying to load it.
* Adds support for `img alt` attribute.

## [0.6.1] - September 4, 2018:

* Fixed minor typo

## [0.6.0] - September 4, 2018:

* Update README.md and example
* GitHub version 0.6.0 milestone reached

## [0.5.6] - September 4, 2018:

* Adds partial support for `center` and a `renderNewlines` property on the `Html` widget.

## [0.5.5] - September 4, 2018:

* Adds support for `acronym`, and `big`.

## [0.5.4] - August 31, 2018:

* Adds `onLinkTap` callback.

## [0.5.3] - August 25, 2018:

* Adds support for `strike`, and `tt`.

## [0.5.2] - August 25, 2018:

* Adds support for `bdi` and `bdo`

## [0.5.1] - August 25, 2018:

* Fixed issue with table rows not lining up correctly ([#4](https://github.com/Sub6Resources/flutter_html/issues/4))

## [0.5.0] - August 23, 2018:

* Major refactor that makes entire tree a Widget and eliminates the need to distinguish between inline and block elements.
* Fixed [#7](https://github.com/Sub6Resources/flutter_html/issues/7), [#9](https://github.com/Sub6Resources/flutter_html/issues/9), [#10](https://github.com/Sub6Resources/flutter_html/issues/10), and [#11](https://github.com/Sub6Resources/flutter_html/issues/11).

## [0.4.1] - August 15, 2018:

* Fixed issue with images not loading when inside of `p` tag ([#6](https://github.com/Sub6Resources/flutter_html/issues/6))

## [0.4.0] - August 15, 2018:

* Adds support for `table`, `tbody`, `tfoot`, `thead`, `tr`, `td`, `th`, and `caption`

## [0.3.1] - August 15, 2018:

* Fixed issue where `p` was not rendered with the `defaultTextStyle`.

## [0.3.0] - August 15, 2018:

* Adds support for `abbr`, `address`, `article`, `aside`, `blockquote`, `br`, `cite`, `code`, `data`, `dd`, 
`del`, `dfn`, `dl`, `dt`, `figcaption`, `figure`, `footer`, `header`, `hr`, `img`, `ins`, `kbd`, `li`,
`main`, `mark`, `nav`, `noscript`, `pre`, `q`, `rp`, `rt`, `ruby`, `s`, `samp`, `section`, `small`, `span`,
`template`, `time`, and `var`

* Adds partial support for `a`, `ol`, and `ul`

## [0.2.0] - August 14, 2018:

* Adds support for `img`.

## [0.1.1] - August 14, 2018:

* Fixed `b` to be bold, not italic...
* Adds support for `em`, and `strong`
* Adds support for a default `TextStyle`

## [0.1.0] - August 14, 2018:

* Renamed widget from `HtmlWidget` to `Html`
* Adds support for `p`, `h1`, `h2`, `h3`, `h4`, `h5`, and `h6`.

## [0.0.1] - August 14, 2018:

* Adds support for `body`, `div`, `b`, `i`, and `u`.<|MERGE_RESOLUTION|>--- conflicted
+++ resolved
@@ -1,14 +1,12 @@
-<<<<<<< HEAD
 ## [1.0.0] - UNRELEASED
 
 * BREAKING: Requires Flutter version 1.7.3 or greater and Dart 2.2.2 or greater.
 * Adds support for a new parser, which resolves several major issues and adds several new features.
 * For a list of pre-release changes, including several BREAKING CHANGES, see [the pre-release changelog](https://github.com/Sub6Resources/flutter_html/PRE_CHANGELOG.md)
-=======
+
 ## [0.11.1] - December 14, 2019:
 
 * Add support for `AssetImage`s using the `asset:` prefix ([#162](https://github.com/Sub6Resources/flutter_html/pull/162)).
->>>>>>> 7f62240b
 
 ## [0.11.0] - September 10, 2019:
 
