import 'package:flutter/material.dart';
import 'package:flutter_html/flutter_html.dart';
import 'package:flutter_math_fork/flutter_math.dart';

void main() => runApp(new MyApp());

class MyApp extends StatelessWidget {
  // This widget is the root of your application.
  @override
  Widget build(BuildContext context) {
    return new MaterialApp(
      title: 'Flutter Demo',
      theme: new ThemeData(
        primarySwatch: Colors.deepPurple,
      ),
      home: new MyHomePage(title: 'flutter_html Example'),
    );
  }
}

class MyHomePage extends StatefulWidget {
  MyHomePage({Key? key, required this.title}) : super(key: key);

  final String title;

  @override
  _MyHomePageState createState() => new _MyHomePageState();
}

const htmlData = r"""
<p id='top'><a href='#bottom'>Scroll to bottom</a></p>
      <h1>Header 1</h1>
      <h2>Header 2</h2>
      <h3>Header 3</h3>
      <h4>Header 4</h4>
      <h5>Header 5</h5>
      <h6>Header 6</h6>
      <h3>Ruby Support:</h3>
      <p>
        <ruby>
          漢<rt>かん</rt>
          字<rt>じ</rt>
        </ruby>
        &nbsp;is Japanese Kanji.
      </p>
      <h3>Support for maxLines:</h3>
      <h5>Lorem ipsum dolor sit amet, consectetur adipiscing elit. Donec vestibulum sapien feugiat lorem tempor, id porta orci elementum. Fusce sed justo id arcu egestas congue. Fusce tincidunt lacus ipsum, in imperdiet felis ultricies eu. In ullamcorper risus felis, ac maximus dui bibendum vel. Integer ligula tortor, facilisis eu mauris ut, ultrices hendrerit ex. Donec scelerisque massa consequat, eleifend mauris eu, mollis dui. Donec placerat augue tortor, et tincidunt quam tempus non. Quisque sagittis enim nisi, eu condimentum lacus egestas ac. Nam facilisis luctus ipsum, at aliquam urna fermentum a. Quisque tortor dui, faucibus in ante eget, pellentesque mattis nibh. In augue dolor, euismod vitae eleifend nec, tempus vel urna. Donec vitae augue accumsan ligula fringilla ultrices et vel ex.</h5>
      <h3>Support for <code>sub</code>/<code>sup</code></h3>
      Solve for <var>x<sub>n</sub></var>: log<sub>2</sub>(<var>x</var><sup>2</sup>+<var>n</var>) = 9<sup>3</sup>
      <p>One of the most <span>common</span> equations in all of physics is <br /><var>E</var>=<var>m</var><var>c</var><sup>2</sup>.</p>
      <h3>Inline Styles:</h3>
      <p>The should be <span style='color: blue;'>BLUE style='color: blue;'</span></p>
      <p>The should be <span style='color: red;'>RED style='color: red;'</span></p>
      <p>The should be <span style='color: rgba(0, 0, 0, 0.10);'>BLACK with 10% alpha style='color: rgba(0, 0, 0, 0.10);</span></p>
      <p>The should be <span style='color: rgb(0, 97, 0);'>GREEN style='color: rgb(0, 97, 0);</span></p>
      <p>The should be <span style='background-color: red; color: rgb(0, 97, 0);'>GREEN style='color: rgb(0, 97, 0);</span></p>
      <p style="text-align: center;"><span style="color: rgba(0, 0, 0, 0.95);">blasdafjklasdlkjfkl</span></p>
      <p style="text-align: right;"><span style="color: rgba(0, 0, 0, 0.95);">blasdafjklasdlkjfkl</span></p>
      <p style="text-align: justify;"><span style="color: rgba(0, 0, 0, 0.95);">blasdafjklasdlkjfkl</span></p>
      <p style="text-align: center;"><span style="color: rgba(0, 0, 0, 0.95);">blasdafjklasdlkjfkl</span></p>
      <h3>Table support (with custom styling!):</h3>
      <p>
      <q>Famous quote...</q>
      </p>
      <table>
      <colgroup>
        <col width="50%" />
        <col span="2" width="25%" />
      </colgroup>
      <thead>
      <tr><th>One</th><th>Two</th><th>Three</th></tr>
      </thead>
      <tbody>
      <tr>
        <td rowspan='2'>Rowspan\nRowspan\nRowspan\nRowspan\nRowspan\nRowspan\nRowspan\nRowspan\nRowspan\nRowspan</td><td>Data</td><td>Data</td>
      </tr>
      <tr>
        <td colspan="2"><img alt='Google' src='https://www.google.com/images/branding/googlelogo/2x/googlelogo_color_92x30dp.png' /></td>
      </tr>
      </tbody>
      <tfoot>
      <tr><td>fData</td><td>fData</td><td>fData</td></tr>
      </tfoot>
      </table>
      <h3>Custom Element Support (inline: <bird></bird> and as block):</h3>
      <flutter></flutter>
      <flutter horizontal></flutter>
      <h3 id='middle'>SVG support:</h3>
      <svg id='svg1' viewBox='0 0 100 100' xmlns='http://www.w3.org/2000/svg'>
            <circle r="32" cx="35" cy="65" fill="#F00" opacity="0.5"/>
            <circle r="32" cx="65" cy="65" fill="#0F0" opacity="0.5"/>
            <circle r="32" cx="50" cy="35" fill="#00F" opacity="0.5"/>
      </svg>
      <h3>List support:</h3>
      <ol>
            <li>This</li>
            <li><p>is</p></li>
            <li>an</li>
            <li>
            ordered
            <ul>
            <li>With<br /><br />...</li>
            <li>a</li>
            <li>nested</li>
            <li>unordered
            <ol>
            <li>With a nested</li>
            <li>ordered list.</li>
            </ol>
            </li>
            <li>list</li>
            </ul>
            </li>
            <li>list! Lorem ipsum dolor sit amet.</li>
            <li><h2>Header 2</h2></li>
            <h2><li>Header 2</li></h2>
      </ol>
      <h3>Link support:</h3>
      <p>
        Linking to <a href='https://github.com'>websites</a> has never been easier.
      </p>
      <h3>Image support:</h3>
      <h3>Network png</h3>
      <img alt='Google' src='https://www.google.com/images/branding/googlelogo/2x/googlelogo_color_92x30dp.png' />
      <h3>Network svg</h3>
      <img src='https://dev.w3.org/SVG/tools/svgweb/samples/svg-files/android.svg' />
      <h3>Local asset png</h3>
      <img src='asset:assets/html5.png' width='100' />
      <h3>Local asset svg</h3>
      <img src='asset:assets/mac.svg' width='100' />
      <h3>Data uri (with base64 support)</h3>
      <img alt='Red dot (png)' src='data:image/png;base64,iVBORw0KGgoAAAANSUhEUgAAAAUAAAAFCAYAAACNbyblAAAAHElEQVQI12P4//8/w38GIAXDIBKE0DHxgljNBAAO9TXL0Y4OHwAAAABJRU5ErkJggg==' />
      <img alt='Green dot (base64 svg)' src='data:image/svg+xml;base64,PD94bWwgdmVyc2lvbj0iMS4wIiBlbmNvZGluZz0iVVRGLTgiPz4KPHN2ZyB2aWV3Qm94PSIwIDAgMzAgMjAiIHhtbG5zPSJodHRwOi8vd3d3LnczLm9yZy8yMDAwL3N2ZyI+CjxjaXJjbGUgY3g9IjE1IiBjeT0iMTAiIHI9IjEwIiBmaWxsPSJncmVlbiIvPgo8L3N2Zz4=' />
      <img alt='Green dot (plain svg)' src='data:image/svg+xml,%3C?xml version="1.0" encoding="UTF-8"?%3E%3Csvg viewBox="0 0 30 20" xmlns="http://www.w3.org/2000/svg"%3E%3Ccircle cx="15" cy="10" r="10" fill="yellow"/%3E%3C/svg%3E' />
      <h3>Custom source matcher (relative paths)</h3>
      <img src='/wikipedia/commons/thumb/e/ef/Octicons-logo-github.svg/200px-Octicons-logo-github.svg.png' />
      <h3>Custom image render (flutter.dev)</h3>
      <img src='https://flutter.dev/images/flutter-mono-81x100.png' />
      <h3>No image source</h3>
      <img alt='No source' />
      <img alt='Empty source' src='' />
      <h3>Broken network image</h3>
      <img alt='Broken image' src='https://www.notgoogle.com/images/branding/googlelogo/2x/googlelogo_color_92x30dp.png' />
      <h3>MathML Support:</h3>
      <math>
      <mrow>
        <mi>x</mi>
        <mo>=</mo>
        <mfrac>
          <mrow>
            <mrow>
              <mo>-</mo>
              <mi>b</mi>
            </mrow>
            <mo>&PlusMinus;</mo>
            <msqrt>
              <mrow>
                <msup>
                  <mi>b</mi>
                  <mn>2</mn>
                </msup>
                <mo>-</mo>
                <mrow>
                  <mn>4</mn>
                  <mo>&InvisibleTimes;</mo>
                  <mi>a</mi>
                  <mo>&InvisibleTimes;</mo>
                  <mi>c</mi>
                </mrow>
              </mrow>
            </msqrt>
          </mrow>
          <mrow>
            <mn>2</mn>
            <mo>&InvisibleTimes;</mo>
            <mi>a</mi>
          </mrow>
        </mfrac>
      </mrow>
      </math>
      <math>
        <munderover >
          <mo> &int; </mo>
          <mn> 0 </mn>
          <mi> 5 </mi>
        </munderover>
        <msup>
          <mi>x</mi>
          <mn>2</mn>
       </msup>
        <mo>&sdot;</mo>
        <mi>&dd;</mi><mi>x</mi>
        <mo>=</mo>
        <mo>[</mo>
        <mfrac>
          <mn>1</mn>
          <mi>3</mi>
       </mfrac>
       <msup>
          <mi>x</mi>
          <mn>3</mn>
       </msup>
       <msubsup>
          <mo>]</mo>
          <mn>0</mn>
          <mn>5</mn>
       </msubsup>
       <mo>=</mo>
       <mfrac>
          <mn>125</mn>
          <mi>3</mi>
       </mfrac>
       <mo>-</mo>
       <mn>0</mn>
       <mo>=</mo>
       <mfrac>
          <mn>125</mn>
          <mi>3</mi>
       </mfrac>
      </math>
      <math>
        <msup>
          <mo>sin</mo>
          <mn>2</mn>
        </msup>
        <mo>&theta;</mo>
        <mo>+</mo>
        <msup>
          <mo>cos</mo>
          <mn>2</mn>
        </msup>
        <mo>&theta;</mo>
        <mo>=</mo>
        <mn>1</mn>
      </math>
      <h3>Tex Support with the custom tex tag:</h3>
      <tex>i\hbar\frac{\partial}{\partial t}\Psi(\vec x,t) = -\frac{\hbar}{2m}\nabla^2\Psi(\vec x,t)+ V(\vec x)\Psi(\vec x,t)</tex>
      <p id='bottom'><a href='#top'>Scroll to top</a></p>
""";

class _MyHomePageState extends State<MyHomePage> {
  @override
  Widget build(BuildContext context) {
    return new Scaffold(
      appBar: AppBar(
        title: Text('flutter_html Example'),
        centerTitle: true,
      ),
      body: SingleChildScrollView(
        child: Html(
          data: htmlData,
          style: {
            "table": Style(
              backgroundColor: Color.fromARGB(0x50, 0xee, 0xee, 0xee),
            ),
            "tr": Style(
              border: Border(bottom: BorderSide(color: Colors.grey)),
            ),
            "th": Style(
              padding: EdgeInsets.all(6),
              backgroundColor: Colors.grey,
            ),
            "td": Style(
              padding: EdgeInsets.all(6),
              alignment: Alignment.topLeft,
            ),
            'h5': Style(maxLines: 2, textOverflow: TextOverflow.ellipsis),
          },
<<<<<<< HEAD
          tagsList: Html.tags..addAll(["tex", "bird", "flutter"]),
          customRenders: {
            texMatcher(): CustomRender.fromWidget(widget: (context, buildChildren) => Math.tex(
              context.tree.element?.innerHtml ?? '',
              mathStyle: MathStyle.display,
              textStyle: context.style.generateTextStyle(),
              onErrorFallback: (FlutterMathException e) {
                if (context.parser.onMathError != null) {
                  return context.parser.onMathError!.call(context.tree.element?.innerHtml ?? '', e.message, e.messageWithType);
                } else {
                  return Text(e.message);
                }
              },
            )),
            birdMatcher(): CustomRender.fromInlineSpan(inlineSpan: (context, buildChildren) => TextSpan(text: "🐦")),
            flutterMatcher(): CustomRender.fromWidget(widget: (context, buildChildren) => FlutterLogo(
              style: (context.tree.element!.attributes['horizontal'] != null)
                  ? FlutterLogoStyle.horizontal
                  : FlutterLogoStyle.markOnly,
              textColor: context.style.color!,
              size: context.style.fontSize!.size! * 5,
            )),
            tableMatcher(): CustomRender.fromWidget(widget: (context, buildChildren) => SingleChildScrollView(
              scrollDirection: Axis.horizontal,
              child: (context.tree as TableLayoutElement).toWidget(context),
            )),
=======
          customRender: {
            "table": (context, child) {
              return SingleChildScrollView(
                scrollDirection: Axis.horizontal,
                child:
                    (context.tree as TableLayoutElement).toWidget(context),
              );
            }
>>>>>>> 3313d5af
          },
          customImageRenders: {
            networkSourceMatcher(domains: ["flutter.dev"]):
                (context, attributes, element) {
              return FlutterLogo(size: 36);
            },
            networkSourceMatcher(domains: ["mydomain.com"]):
                networkImageRender(
              headers: {"Custom-Header": "some-value"},
              altWidget: (alt) => Text(alt ?? ""),
              loadingWidget: () => Text("Loading..."),
            ),
            // On relative paths starting with /wiki, prefix with a base url
            (attr, _) =>
                    attr["src"] != null && attr["src"]!.startsWith("/wiki"):
                networkImageRender(
                    mapUrl: (url) => "https://upload.wikimedia.org" + url!),
            // Custom placeholder image for broken links
            networkSourceMatcher():
                networkImageRender(altWidget: (_) => FlutterLogo()),
          },
          onLinkTap: (url, _, __, ___) {
            print("Opening $url...");
          },
          onImageTap: (src, _, __, ___) {
            print(src);
          },
          onImageError: (exception, stackTrace) {
            print(exception);
          },
        ),
      ),
    );
  }
}

CustomRenderMatcher tableMatcher() => (context) => context.tree.element?.localName == 'table';

CustomRenderMatcher texMatcher() => (context) => context.tree.element?.localName == 'tex';

CustomRenderMatcher birdMatcher() => (context) => context.tree.element?.localName == 'bird';

CustomRenderMatcher flutterMatcher() => (context) => context.tree.element?.localName == 'flutter';<|MERGE_RESOLUTION|>--- conflicted
+++ resolved
@@ -266,7 +266,6 @@
             ),
             'h5': Style(maxLines: 2, textOverflow: TextOverflow.ellipsis),
           },
-<<<<<<< HEAD
           tagsList: Html.tags..addAll(["tex", "bird", "flutter"]),
           customRenders: {
             texMatcher(): CustomRender.fromWidget(widget: (context, buildChildren) => Math.tex(
@@ -293,16 +292,6 @@
               scrollDirection: Axis.horizontal,
               child: (context.tree as TableLayoutElement).toWidget(context),
             )),
-=======
-          customRender: {
-            "table": (context, child) {
-              return SingleChildScrollView(
-                scrollDirection: Axis.horizontal,
-                child:
-                    (context.tree as TableLayoutElement).toWidget(context),
-              );
-            }
->>>>>>> 3313d5af
           },
           customImageRenders: {
             networkSourceMatcher(domains: ["flutter.dev"]):
