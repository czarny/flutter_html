# flutter_html
[![pub package](https://img.shields.io/pub/v/flutter_html.svg)](https://pub.dev/packages/flutter_html)
[![codecov](https://codecov.io/gh/Sub6Resources/flutter_html/branch/master/graph/badge.svg)](https://codecov.io/gh/Sub6Resources/flutter_html)
[![CircleCI](https://circleci.com/gh/Sub6Resources/flutter_html.svg?style=svg)](https://circleci.com/gh/Sub6Resources/flutter_html)
[![MIT License](https://img.shields.io/badge/license-MIT-blue.svg?style=flat)](https://github.com/Sub6Resources/flutter_html/blob/master/LICENSE)

A Flutter widget for rendering HTML and CSS as Flutter widgets.

<table>
  <tr>
    <td align="center">Screenshot 1</td>
    <td align="center">Screenshot 2</td>
    <td align="center">Screenshot 3</td>
  </tr>
  <tr>
    <td><img alt="A Screenshot of flutter_html" src="https://github.com/Sub6Resources/flutter_html/blob/master/.github/flutter_html_screenshot.png" width="250"/></td>
    <td><img alt="Another Screenshot of flutter_html" src="https://github.com/Sub6Resources/flutter_html/blob/master/.github/flutter_html_screenshot2.png" width="250"/></td>
    <td><img alt="Yet another Screenshot of flutter_html" src="https://github.com/Sub6Resources/flutter_html/blob/master/.github/flutter_html_screenshot3.png" width="250"/></td>
  </tr>
 </table>

## Table of Contents:

- [Installing](#installing)

- [Currently Supported HTML Tags](#currently-supported-html-tags)

- [Currently Supported CSS Attributes](#currently-supported-css-attributes)

- [Currently Supported Inline CSS Attributes](#currently-supported-inline-css-attributes)

- [Why flutter_html?](#why-this-package)

- [API Reference](#api-reference)

  - [Constructors](#constructors)

  - [Parameters Table](#parameters)
  
  - [Getters](#getters)

  - [Data](#data)
    
  - [Document](#document)

  - [onLinkTap](#onlinktap)

  - [customRender](#customrender)

  - [onImageError](#onimageerror)

  - [onImageTap](#onimagetap)

  - [tagsList](#tagslist)

  - [style](#style)
    
- [Rendering Reference](#rendering-reference)

  - [Image](#image)
  
- [External Packages](#external-packages)
  
  - [`flutter_html_all`](#flutter_html_all)
  
  - [`flutter_html_audio`](#flutter_html_audio)
  
  - [`flutter_html_iframe`](#flutter_html_iframe)
  
  - [`flutter_html_math`](#flutter_html_math)
  
  - [`flutter_html_svg`](#flutter_html_svg)
  
  - [`flutter_html_table`](#flutter_html_table)
  
  - [`flutter_html_video`](#flutter_html_video)
  
- [Notes](#notes)

- [Migration Guide](#migration-guides)

- [Contribution Guide](#contribution-guide)

## Installing:

Add the following to your `pubspec.yaml` file:

    dependencies:
      flutter_html: ^2.0.0

## Currently Supported HTML Tags:
|            |           |       |             |         |         |       |      |        |        |        |
|------------|-----------|-------|-------------|---------|---------|-------|------|--------|--------|--------|
|`a`         | `abbr`    | `acronym`| `address`   | `article`| `aside` | `audio`| `b`  | `bdi`  | `bdo`  | `big`  |
|`blockquote`| `body`    | `br`  | `caption`   | `cite`  | `code`  | `data`| `dd` | `del`  | `details`  | `dfn`  |
| `div` | `dl`        | `dt`      | `em`  | `figcaption`| `figure`| `footer`| `font` | `h1`  | `h2` | `h3`   |
| `h4` | `h5` |`h6`        | `header`  | `hr`  | `i`         | `iframe`| `img`   | `ins` | `kbd`| `li`   |
| `main` | `mark` | `nav`       | `noscript`|`ol`   | `p`         | `pre`   | `q`     | `rp`  | `rt` | `ruby` |
| `s` | `samp` | `section`   | `small`   | `span`| `strike`    | `strong`| `sub`   | `sup` | `summary` | `svg`|
| `table` | `tbody` | `td` | `template` | `tfoot`   | `th`  | `thead`     |`time`   | `tr`    | `tt`  | `u`  |
| `ul` | `var` | `video` |  `math`:  |  `mrow`  |  `msup`    | `msub`  |  `mover`   | `munder`  | `msubsup`  | `moverunder` |
| `mfrac` | `mlongdiv` | `msqrt` |  `mroot`  |  `mi`  |  `mn`    | `mo`  |  |   |   |    | 

 
## Currently Supported CSS Attributes:
|                  |        |            |          |              |                        |            |
|------------------|--------|------------|----------|--------------|------------------------|------------|
|`background-color`| `color`| `direction`| `display`| `font-family`| `font-feature-settings`| `font-size`|
|`font-style`      | `font-weight`| `height`   | `letter-spacing`| `line-height`| `list-style-type`      | `list-style-position`|
|`padding`         | `margin`| `text-align`| `text-decoration`| `text-decoration-color`| `text-decoration-style`| `text-decoration-thickness`|
|`text-shadow`     | `vertical-align`| `white-space`| `width`  | `word-spacing`|                        |            |

## Currently Supported Inline CSS Attributes:
|                  |        |            |          |              |                        |            |
|------------------|--------|------------|----------|--------------|------------------------|------------|
|`background-color`| `border` (including specific directions) | `color`| `direction`| `display`| `font-family`| `font-feature-settings` |
| `font-size`|`font-style`      | `font-weight`| `line-height` | `list-style-type`  | `list-style-position`|`padding`  (including specific directions)   |
| `margin` (including specific directions) | `text-align`| `text-decoration`| `text-decoration-color`| `text-decoration-style`| `text-shadow` | |

Don't see a tag or attribute you need? File a feature request or contribute to the project!

## Why this package?

This package is designed with simplicity in mind. Originally created to allow basic rendering of HTML content into the Flutter widget tree,
this project has expanded to include support for basic styling as well! 
If you need something more robust and customizable, the package also provides a number of optional custom APIs for extremely granular control over widget rendering!

## API Reference:

For the full API reference, see [here](https://pub.dev/documentation/flutter_html/latest/).

For a full example, see [here](https://github.com/Sub6Resources/flutter_html/tree/master/example).

Below, you will find brief descriptions of the parameters the`Html` widget accepts and some code snippets to help you use this package.

## Constructors:

The package currently has two different constructors - `Html()` and `Html.fromDom()`. 

The `Html()` constructor is for those who would like to directly pass HTML from the source to the package to be rendered. 

If you would like to modify or sanitize the HTML before rendering it, then `Html.fromDom()` is for you - you can convert the HTML string to a `Document` and use its methods to modify the HTML as you wish. Then, you can directly pass the modified `Document` to the package. This eliminates the need to parse the modified `Document` back to a string, pass to `Html()`, and convert back to a `Document`, thus cutting down on load times.

### Parameters: 

|  Parameters  |   Description   |
|--------------|-----------------|
| `data` | The HTML data passed to the `Html` widget. This is required and cannot be null when using `Html()`. |
| `document` | The DOM document passed to the `Html` widget. This is required and cannot be null when using `Html.fromDom()`. |
| `onLinkTap` | A function that defines what the widget should do when a link is tapped. The function exposes the `src` of the link as a `String` to use in your implementation. |
| `customRenders` | A powerful API that allows you to customize everything when rendering a specific HTML tag. |
| `onImageError` | A function that defines what the widget should do when an image fails to load. The function exposes the exception `Object` and `StackTrace` to use in your implementation. |
| `shrinkWrap` | A `bool` used while rendering different widgets to specify whether they should be shrink-wrapped or not, like `ContainerSpan` |
| `onImageTap` | A function that defines what the widget should do when an image is tapped. The function exposes the `src` of the image as a `String` to use in your implementation. |
| `tagsList` | A list of elements the `Html` widget should render. The list should contain the tags of the HTML elements you wish to include.  |
| `style` | A powerful API that allows you to customize the style that should be used when rendering a specific HTMl tag. |

### Getters:

Currently the only getter is `Html.tags`. This provides a list of all the tags the package renders. The main use case is to assist in blacklisting elements using `tagsList`. See an [example](#example-usage---tagslist---excluding-tags) below.

### Data:

The HTML data passed to the `Html` widget as a `String`. This is required and cannot be null when using `Html`.
Any HTML tags in the `String` that are not supported by the package will not be rendered.

#### Example Usage - Data: 

```dart
Widget html = Html(
  data: """<div>
        <h1>Demo Page</h1>
        <p>This is a fantastic product that you should buy!</p>
        <h3>Features</h3>
        <ul>
          <li>It actually works</li>
          <li>It exists</li>
          <li>It doesn't cost much!</li>
        </ul>
        <!--You can pretty much put any html in here!-->
      </div>""",
);
```

### Document:

The DOM document passed to the `Html` widget as a `Document`. This is required and cannot be null when using `Html.fromDom()`.
Any HTML tags in the document that are not supported by the package will not be rendered.
Using the `Html.fromDom()` constructor can be useful when you would like to sanitize the HTML string yourself before passing it to the package.

#### Example Usage - Document: 

```dart 
import 'package:html/parser.dart' as htmlparser;
import 'package:html/dom.dart' as dom;
...
String htmlData = """<div>
  <h1>Demo Page</h1>
  <p>This is a fantastic product that you should buy!</p>
  <h3>Features</h3>
  <ul>
    <li>It actually works</li>
    <li>It exists</li>
    <li>It doesn't cost much!</li>
  </ul>
  <!--You can pretty much put any html in here!-->
</div>""";
dom.Document document = htmlparser.parse(htmlData);
/// sanitize or query document here
Widget html = Html(
  document: document,
);
```

### onLinkTap:

A function that defines what the widget should do when a link is tapped.

#### Example Usage - onLinkTap:

```dart
Widget html = Html(
  data: """<p>
   Linking to <a href='https://github.com'>websites</a> has never been easier.
  </p>""",
  onLinkTap: (String? url, RenderContext context, Map<String, String> attributes, dom.Element? element) {
    //open URL in webview, or launch URL in browser, or any other logic here
  }
);
```

Inner links (such as `<a href="#top">Back to the top</a>` will work out of the box by scrolling the viewport, as long as your `Html` widget is wrapped in a scroll container such as a `SingleChildScrollView`.

### customRenders:

A powerful API that allows you to customize everything when rendering a specific HTML tag. This means you can change the default behaviour or add support for HTML elements that aren't supported natively. You can also make up your own custom tags in your HTML!

`customRender` accepts a `Map<CustomRenderMatcher, CustomRender>`. 

`CustomRenderMatcher` is a function that requires a `bool` to be returned. It exposes the `RenderContext` which provides `BuildContext` and access to the HTML tree.

The `CustomRender` class has two constructors: `CustomRender.fromWidget()` and `CustomRender.fromInlineSpan()`. Both require a `<Widget/InlineSpan> Function(RenderContext, Function())`. The `Function()` argument is a function that will provide you with the element's children when needed.

<<<<<<< HEAD
To use this API, create a matching function and an instance of `CustomRender`. 

#### Example Usages - customRenders:
=======
Note: If you add any custom tags, you must add these tags to the [`tagsList`](#tagslist) parameter, otherwise they will not be rendered. See below for an example.

#### Example Usages - customRender:
>>>>>>> 2a219717
1. Simple example - rendering custom HTML tags

```dart
Widget html = Html(
  data: """
  <h3>Display bird element and flutter element <bird></bird></h3>
  <flutter></flutter>
  <flutter horizontal></flutter>
  """,
  customRenders: {
      birdMatcher(): CustomRender.fromInlineSpan(inlineSpan: (context, buildChildren) => TextSpan(text: "🐦")),
      flutterMatcher(): CustomRender.fromWidget(widget: (context, buildChildren) => FlutterLogo(
        style: (context.tree.element!.attributes['horizontal'] != null)
            ? FlutterLogoStyle.horizontal
            : FlutterLogoStyle.markOnly,
        textColor: context.style.color!,
        size: context.style.fontSize!.size! * 5,
      )),
    },
  tagsList: Html.tags..addAll(["bird", "flutter"]),
);

CustomRenderMatcher birdMatcher() => (context) => context.tree.element?.localName == 'bird';

CustomRenderMatcher flutterMatcher() => (context) => context.tree.element?.localName == 'flutter';
```

2. Complex example - wrapping the default widget with your own, in this case placing a horizontal scroll around a (potentially too wide) table.

Note: Requires the [`flutter_html_table`](#flutter_html_table) package.

<details><summary>View code</summary>

```dart
Widget html = Html(
  data: """
  <table style="width:100%">
    <caption>Monthly savings</caption>
    <tr> <th>January</th> <th>February</th> <th>March</th> <th>April</th> <th>May</th> <th>June</th> <th>July</th> <th>August</th> <th>September</th> <th>October</th> <th>November</th> <th>December</th> </tr>
    <tr> <td>\$100</td> <td>\$50</td> <td>\$80</td> <td>\$60</td> <td>\$90</td> <td>\$140</td> <td>\$110</td> <td>\$80</td> <td>\$90</td> <td>\$60</td> <td>\$40</td> <td>\$70</td> </tr>
    <tr> <td>\90</td> <td>\$60</td> <td>\$80</td> <td>\$80</td> <td>\$100</td> <td>\$160</td> <td>\$150</td> <td>\$110</td> <td>\$100</td> <td>\$60</td> <td>\$30</td> <td>\$80</td> </tr>
  </table>
  """,
  customRenders: {
    tableMatcher(): CustomRender.fromWidget(widget: (context, child) {
      return SingleChildScrollView(
        scrollDirection: Axis.horizontal,
        child: (context.tree as TableLayoutElement).toWidget(context),
      );
    }),
  },
);

CustomRenderMatcher tableMatcher() => (context) => context.tree.element?.localName == "table";
```

</details>

3. Complex example - rendering an `iframe` differently based on whether it is an embedded youtube video or some other embedded content.

<details><summary>View code</summary>

```dart
Widget html = Html(
   data: """
   <h3>Google iframe:</h3>
   <iframe src="https://google.com"></iframe>
   <h3>YouTube iframe:</h3>
   <iframe src="https://www.youtube.com/embed/tgbNymZ7vqY"></iframe>
   """,
   customRenders: {
      iframeYT(): CustomRender.fromWidget(widget: (context, buildChildren) {
        double? width = double.tryParse(context.tree.attributes['width'] ?? "");
        double? height = double.tryParse(context.tree.attributes['height'] ?? "");
        return Container(
          width: width ?? (height ?? 150) * 2,
          height: height ?? (width ?? 300) / 2,
          child: WebView(
            initialUrl: context.tree.attributes['src']!,
            javascriptMode: JavascriptMode.unrestricted,
            navigationDelegate: (NavigationRequest request) async {
              //no need to load any url besides the embedded youtube url when displaying embedded youtube, so prevent url loading
              if (!request.url.contains("youtube.com/embed")) {
                return NavigationDecision.prevent;
              } else {
                return NavigationDecision.navigate;
              }
            },
          ),
        );
      }),
      iframeOther(): CustomRender.fromWidget(widget: (context, buildChildren) {
        double? width = double.tryParse(context.tree.attributes['width'] ?? "");
        double? height = double.tryParse(context.tree.attributes['height'] ?? "");
        return Container(
          width: width ?? (height ?? 150) * 2,
          height: height ?? (width ?? 300) / 2,
          child: WebView(
            initialUrl: context.tree.attributes['src'],
            javascriptMode: JavascriptMode.unrestricted,
            //on other iframe content scrolling might be necessary, so use VerticalDragGestureRecognizer
            gestureRecognizers: [
              Factory(() => VerticalDragGestureRecognizer())
            ].toSet(),
          ),
        );
      }),
      iframeNull(): CustomRender.fromWidget(widget: (context, buildChildren) => Container(height: 0, width: 0)),
   }
 );

CustomRenderMatcher iframeYT() => (context) => context.tree.element?.attributes['src']?.contains("youtube.com/embed") ?? false;

CustomRenderMatcher iframeOther() => (context) => !(context.tree.element?.attributes['src']?.contains("youtube.com/embed") 
  ?? context.tree.element?.attributes['src'] == null);

CustomRenderMatcher iframeNull() => (context) => context.tree.element?.attributes['src'] == null;
```
</details>

More example usages and in-depth details available [here](https://github.com/Sub6Resources/flutter_html/wiki/All-About-customRender).

### onImageError:

A function that defines what the widget should do when an image fails to load. The function exposes the exception `Object` and `StackTrace` to use in your implementation.

#### Example Usage - onImageError:

```dart
Widget html = Html(
  data: """<img alt='Alt Text of an intentionally broken image' src='https://www.google.com/images/branding/googlelogo/2x/googlelogo_color_92x30d'/>""",
  onImageError: (Exception exception, StackTrace stackTrace) {
    FirebaseCrashlytics.instance.recordError(exception, stackTrace);
  },
);
```

### onImageTap:

A function that defines what the widget should do when an image is tapped.

#### Example Usage - onImageTap:

```dart
Widget html = Html(
  data: """<img alt='Google' src='https://www.google.com/images/branding/googlelogo/2x/googlelogo_color_92x30dp.png' />""",
  onImageTap: (String? url, RenderContext context, Map<String, String> attributes, dom.Element? element) {
    //open image in webview, or launch image in browser, or any other logic here
  }
);
```

### tagsList:

A list of elements the `Html` widget should render. The list should contain the tags of the HTML elements you wish to whitelist.

#### Example Usage - tagsList - Excluding Tags:
You may have instances where you can choose between two different types of HTML tags to display the same content. In the example below, the `<video>` and `<iframe>` elements are going to display the same content.

The `blacklistedElements` parameter allows you to change which element is rendered. Iframes can be advantageous because they allow parallel loading - Flutter just has to wait for the webview to be initialized before rendering the page, possibly cutting down on load time. Video can be advantageous because it provides a 100% native experience with Flutter widgets, but it may take more time to render the page. You may know that Flutter webview is a little janky in its current state on Android, so using `blacklistedElements` and a simple condition, you can get the best of both worlds - choose the video widget to render on Android and the iframe webview to render on iOS.

```dart
Widget html = Html(
  data: """
  <video controls>
    <source src="https://www.w3schools.com/html/mov_bbb.mp4" />
  </video>
  <iframe src="https://www.w3schools.com/html/mov_bbb.mp4"></iframe>""",
  tagsList: Html.tags..remove(Platform.isAndroid ? "iframe" : "video")
);
```

`Html.tags` provides easy access to a list of all the tags the package can render, and you can remove specific tags from this list to blacklist them.

#### Example Usage - tagsList - Allowing Tags:
You may also have instances where you would only like the package to render a handful of html tags. You can do that like so:
```dart
Widget html = Html(
  data: """
    <p>Render this item</p>
    <span>Do not render this item or any other item</span>
    <img src='https://flutter.dev/images/flutter-mono-81x100.png'/>
  """,
  tagsList: ['p']
);
```

Here, the package will only ever render `<p>` and ignore all other tags.

### style:

A powerful API that allows you to customize the style that should be used when rendering a specific HTMl tag.

`style` accepts a `Map<String, Style>`. The `Style` type is a class that allows you to set all the CSS styling the package currently supports. See [here](https://pub.dev/documentation/flutter_html/latest/style/Style-class.html) for the full list.

To use this API, set the key as the tag of the HTML element you wish to provide a custom implementation for, and set the value to be a `Style` with your customizations.

#### Example Usage - style:

```dart
Widget html = Html(
  data: """
    <h1>Table support:</h1>
    <table>
    <colgroup>
    <col width="50%" />
    <col span="2" width="25%" />
    </colgroup>
    <thead>
    <tr><th>One</th><th>Two</th><th>Three</th></tr>
    </thead>
    <tbody>
    <tr>
    <td rowspan='2'>Rowspan\nRowspan\nRowspan\nRowspan\nRowspan\nRowspan\nRowspan\nRowspan\nRowspan\nRowspan</td><td>Data</td><td>Data</td>
    </tr>
    <tr>
    <td colspan="2"><img alt='Google' src='https://www.google.com/images/branding/googlelogo/2x/googlelogo_color_92x30dp.png' /></td>
    </tr>
    </tbody>
    <tfoot>
    <tr><td>fData</td><td>fData</td><td>fData</td></tr>
    </tfoot>
    </table>""",
  style: {
    // tables will have the below background color
    "table": Style(
      backgroundColor: Color.fromARGB(0x50, 0xee, 0xee, 0xee),
    ),
    // some other granular customizations are also possible
    "tr": Style(
      border: Border(bottom: BorderSide(color: Colors.grey)),
    ),
    "th": Style(
      padding: EdgeInsets.all(6),
      backgroundColor: Colors.grey,
    ),
    "td": Style(
      padding: EdgeInsets.all(6),
      alignment: Alignment.topLeft,
    ),
    // text that renders h1 elements will be red
    "h1": Style(color: Colors.red),
  }
);
```

More examples and in-depth details available [here](https://github.com/Sub6Resources/flutter_html/wiki/Style).

<!---
### customImageRender:

A powerful API that allows you to customize what the `Html` widget does when rendering an image, down to the most minute detail.

`customImageRender` accepts a `Map<ImageSourceMatcher, ImageRender>`. `ImageSourceMatcher` provides the matching function, while `ImageRender` provides the widget to be rendered.

The default image renders are:

```dart
final Map<ImageSourceMatcher, ImageRender> defaultImageRenders = {
  base64UriMatcher(): base64ImageRender(),
  assetUriMatcher(): assetImageRender(),
  networkSourceMatcher(extension: "svg"): svgNetworkImageRender(),
  networkSourceMatcher(): networkImageRender(),
};
```

See [the source code](https://github.com/Sub6Resources/flutter_html/blob/master/lib/image_render.dart) for details on how these are implemented.

When setting `customImageRenders`, the package will prioritize the custom renders first, while the default ones are used as a fallback.

Note: Order is very important when you set `customImageRenders`. The more specific your `ImageSourceMatcher`, the higher up in the `customImageRender` list it should be.

#### typedef ImageSourceMatcher

This is type defined as a function that passes the attributes as a `Map<String, String>` and the DOM element as `dom.Element`. This type is used to define how an image should be matched i.e. whether the package should override the default rendering method and instead use your custom implementation.

A typical usage would look something like this:

```dart
ImageSourceMatcher base64UriMatcher() => (attributes, element) =>
    attributes["src"] != null &&
    attributes["src"]!.startsWith("data:image") &&
    attributes["src"]!.contains("base64,");
```

In the above example, the matcher checks whether the image's `src` either starts with "data:image" or contains "base64,", since these indicate an image in base64 format.

You can also declare your own variables in the function itself, which would look like this:

```dart
ImageSourceMatcher networkSourceMatcher({
/// all three are optional, you don't need to have these in the function
  List<String> schemas: const ["https", "http"],
  List<String> domains: const ["your domain 1", "your domain 2"],
  String extension: "your extension",
}) =>
    (attributes, element) {
      final src = Uri.parse(attributes["src"] ?? "about:blank");
      return schemas.contains(src.scheme) &&
          domains.contains(src.host) &&
          src.path.endsWith(".$extension");
    };
```

In the above example, the possible schemas are checked against the scheme of the `src`, and optionally the domains and extensions are also checked. This implementation allows for extremely granular control over what images are matched, and could even be changed on the fly with a variable.

#### typedef ImageRender

This is a type defined as a function that passes the attributes of the image as a `Map<String, String>`, the current [`RenderContext`](https://github.com/Sub6Resources/flutter_html/wiki/All-About-customRender#rendercontext-context), and the DOM element as `dom.Element`. This type is used to define the widget that should be rendered when used in conjunction with an `ImageSourceMatcher`.

A typical usage might look like this:

```dart
ImageRender base64ImageRender() => (context, attributes, element) {
      final decodedImage = base64.decode(attributes["src"] != null ?
          attributes["src"].split("base64,")[1].trim() : "about:blank");
      return Image.memory(
        decodedImage,
      );
    };
```

The above example should be used with the `base64UriMatcher()` in the examples for `ImageSourceMatcher`.

Just like functions for `ImageSourceMatcher`, you can declare your own variables in the function itself:

```dart
ImageRender networkImageRender({
  Map<String, String> headers,
  double width,
  double height,
  Widget Function(String) altWidget,
}) =>
    (context, attributes, element) {
      return Image.network(
        attributes["src"] ?? "about:blank",
        headers: headers,
        width: width,
        height: height,
        frameBuilder: (ctx, child, frame, _) {
          if (frame == null) {
            return altWidget.call(attributes["alt"]) ??
                Text(attributes["alt"] ?? "",
                    style: context.style.generateTextStyle());
          }
          return child;
        },
      );
    };
```

Implementing these variables allows you to customize every last detail of how the widget is rendered.

#### Example Usages - customImageRender:

`customImageRender` can be used in two different ways:

1. Overriding a default render:
```dart
Widget html = Html(
  data: """
  <img alt='Flutter' src='https://flutter.dev/assets/flutter-lockup-1caf6476beed76adec3c477586da54de6b552b2f42108ec5bc68dc63bae2df75.png' /><br />
  <img alt='Google' src='https://www.google.com/images/branding/googlelogo/2x/googlelogo_color_92x30dp.png' /><br />
  """,
  customImageRenders: {
    networkSourceMatcher(domains: ["flutter.dev"]):
        (context, attributes, element) {
      return FlutterLogo(size: 36);
    },
    networkSourceMatcher(): networkImageRender(
      headers: {"Custom-Header": "some-value"},
      altWidget: (alt) => Text(alt ?? ""),
      loadingWidget: () => Text("Loading..."),
    ),
            (attr, _) => attr["src"] != null && attr["src"]!.startsWith("/wiki"):
    networkImageRender(
            mapUrl: (url) => "https://upload.wikimedia.org" + url),
  },
);
```

Above, there are three custom `networkSourceMatcher`s, which will be applied - in order - before the default implementations. 

When an image with URL `flutter.dev` is detected, rather than displaying the image, the render will display the flutter logo. If the image is any other image, it keeps the default widget, but just sets the headers and the alt text in case that image happens to be broken. The final render handles relative paths by rewriting them, specifically prefixing them with a base url. Note that the customizations of the previous custom renders do not apply. For example, the headers that the second render would apply are not applied in this third render.  

2. Creating your own renders:
```dart
ImageSourceMatcher classAndIdMatcher({String classToMatch, String idToMatch}) => (attributes, element) =>
    attributes["class"] != null && attributes["id"] != null &&
    (attributes["class"]!.contains(classToMatch) ||
    attributes["id"]!.contains(idToMatch));

ImageRender classAndIdRender({String classToMatch, String idToMatch}) => (context, attributes, element) {
  if (attributes["class"] != null && attributes["class"]!.contains(classToMatch)) {
    return Image.asset(attributes["src"] ?? "about:blank");
  } else {
    return Image.network(
      attributes["src"] ?? "about:blank",
      semanticLabel: attributes["longdesc"] ?? "",
      width: attributes["width"],
      height: attributes["height"],
      color: context.style.color,
      frameBuilder: (ctx, child, frame, _) {
          if (frame == null) {
            return Text(attributes["alt"] ?? "", style: context.style.generateTextStyle());
          }
          return child;
        },
    ); 
  }
};

Widget html = Html(
  data: """
  <img alt='alt text' class='class1-class2' src='assets/flutter.png' /><br />
  <img alt='alt text 2' id='imageId' src='https://www.google.com/images/branding/googlelogo/2x/googlelogo_color_92x30dp.png' /><br />
  """,
  customImageRenders: {
    classAndIdMatcher(classToMatch: "class1", idToMatch: "imageId"): classAndIdRender(classToMatch: "class1", idToMatch: "imageId")
  },
);
```

The above example has a matcher that checks for either a class or an id, and then returns two different widgets based on whether a class was matched or an id was matched. 

The sky is the limit when using the custom image renders. You can make it as granular as you want, or as all-encompassing as you want, and you have full control of everything. Plus you get the package's style parsing to use in your custom widgets, so your code looks neat and readable!--->

## Rendering Reference

This section will describe how certain HTML elements are rendered by this package, so you can evaluate how your HTML will be rendered and structure it accordingly.

### Image

This package currently has support for base64 images, asset images, and network images.

The package uses the `src` of the image to determine which of the above types to render. The order is as follows:
1. If the `src` is null, render the alt text of the image, if any.
2. If the `src` starts with "data:image" and contains "base64," (this indicates the image data is indeed base64), render an `Image.memory` from the base64 data.
3. If the `src` starts with "asset:", render an `Image.asset` from the path in the `src`.
4. Otherwise, just render an `Image.network`.

If the rendering of any of the above fails, the package will fall back to rendering the alt text of the image, if any.

Currently the package only considers the width, height, src, and alt text while rendering an image.

If you would like to support SVGs in an `<img>`, you should use the [`flutter_html_svg`](#flutter_html_svg) package which provides support for base64, asset, and network SVGs.

## External Packages

### `flutter_html_all`

This package is simply a convenience package that exports all the other external packages below. You should use this if you plan to activate all the renders that require external dependencies.

### `flutter_html_audio`

This package renders audio elements using the [`chewie_audio`](https://pub.dev/packages/chewie_audio) and the [`video_player`](https://pub.dev/packages/video_player) plugin.

The package considers the attributes `controls`, `loop`, `src`, `autoplay`, `width`, and `muted` when rendering the audio widget.

#### Registering the `CustomRender`:

```dart
Widget html = Html(
  customRenders: {
    audioMatcher(): audioRender(),
  }
);
```

### `flutter_html_iframe`

This package renders iframes using the [`webview_flutter`](https://pub.dev/packages/webview_flutter) plugin. 

When rendering iframes, the package considers the width, height, and sandbox attributes. 

Sandbox controls the JavaScript mode of the webview - a value of `null` or `allow-scripts` will set `javascriptMode: JavascriptMode.unrestricted`, otherwise it will set `javascriptMode: JavascriptMode.disabled`.

#### Registering the `CustomRender`:

```dart
Widget html = Html(
  customRenders: {
    iframeMatcher(): iframeRender(),
  }
);
```

You can set the `navigationDelegate` of the webview with the `navigationDelegate` property on `iframeRender`. This allows you to block or allow the loading of certain URLs.

#### `NavigationDelegate` example:

```dart
Widget html = Html(
  customRenders: {
    iframeMatcher(): iframeRender(navigationDelegate: (NavigationRequest request) {
      if (request.url.contains("google.com/images")) {
        return NavigationDecision.prevent;
      } else {
        return NavigationDecision.navigate;
      }
    }),
  }
);
```

### `flutter_html_math`

This package renders MathML elements using the [`flutter_math_fork`](https://pub.dev/packages/flutter_math_fork) plugin.

When rendering MathML, the package takes the MathML data within the `<math>` tag and tries to parse it to Tex. Then, it will pass the parsed string to `flutter_math_fork`.

Because this package is parsing MathML to Tex, it may not support some functionalities. The current list of supported tags can be found [above](#currently-supported-html-tags), but some of these only have partial support at the moment.

#### Registering the `CustomRender`:

```dart
Widget html = Html(
  customRenders: {
    mathMatcher(): mathRender(),
  }
);
```

If the parsing errors, you can use the `onMathError` property of `mathRender` to catch the error and potentially fix it on your end.

The function exposes the parsed Tex `String`, as well as the error and error with type from `flutter_math_fork` as a `String`.

You can analyze the error and the parsed string, and finally return a new instance of `Math.tex()` with the corrected Tex string.

#### `onMathError` example:

```dart
Widget html = Html(
  customRenders: {
    mathMatcher(): mathRender(onMathError: (tex, exception, exceptionWithType) {
      print(exception);
      //optionally try and correct the Tex string here
      return Text(exception);
    }),
  }
);
```

If you'd like to see more MathML features, feel free to create a PR or file a feature request!

#### Tex

If you have a Tex string you'd like to render inside your HTML you can do that using the same [`flutter_math_fork`](https://pub.dev/packages/flutter_math_fork) plugin.

Use a custom tag inside your HTML (an example could be `<tex>`), and place your **raw** Tex string inside.
 
Then, use the `customRender` parameter to add the widget to render Tex. It could look like this:

```dart
Widget htmlWidget = Html(
  data: r"""<tex>i\hbar\frac{\partial}{\partial t}\Psi(\vec x,t) = -\frac{\hbar}{2m}\nabla^2\Psi(\vec x,t)+ V(\vec x)\Psi(\vec x,t)</tex>""",
  customRenders: {
    texMatcher(): CustomRender.fromWidget(widget: (context, buildChildren) => Math.tex(
      context.tree.element?.innerHtml ?? '',
      mathStyle: MathStyle.display,
      textStyle: context.style.generateTextStyle(),
      onErrorFallback: (FlutterMathException e) {
        //optionally try and correct the Tex string here
        return Text(e.message);
      },
    )),
  }
);

CustomRenderMatcher texMatcher() => (context) => context.tree.element?.localName == 'tex';
```

### `flutter_html_svg`

This package renders svg elements using the [`flutter_svg`](https://pub.dev/packages/flutter_svg) plugin.

When rendering SVGs, the package takes the SVG data within the `<svg>` tag and passes it to `flutter_svg`. The `width` and `height` attributes are considered while rendering, if given.

The package also exposes a few ways to render SVGs within an `<img>` tag, specifically base64 SVGs, asset SVGs, and network SVGs.

#### Registering the `CustomRender`:

```dart
Widget html = Html(
  customRenders: {
    svgTagMatcher(): svgTagRender(),
    svgDataUriMatcher(): svgDataImageRender(),
    svgAssetUriMatcher(): svgAssetImageRender(),
    svgNetworkSourceMatcher(): svgNetworkImageRender(),
  }
);
```

### `flutter_html_table`

This package renders table elements using the [`flutter_layout_grid`](https://pub.dev/packages/flutter_layout_grid) plugin.

When rendering table elements, the package tries to calculate the best fit for each element and size its cell accordingly. `Rowspan`s and `colspan`s are considered in this process, so cells that span across multiple rows and columns are rendered as expected. Heights are determined intrinsically to maintain an optimal aspect ratio for the cell.

#### Registering the `CustomRender`:

```dart
Widget html = Html(
  customRenders: {
    tableMatcher(): tableRender(),
  }
);
```

### `flutter_html_video`

This package renders video elements using the [`chewie`](https://pub.dev/packages/chewie) and the [`video_player`](https://pub.dev/packages/video_player) plugin. 

The package considers the attributes `controls`, `loop`, `src`, `autoplay`, `poster`, `width`, `height`, and `muted` when rendering the video widget.

#### Registering the `CustomRender`:

```dart
Widget html = Html(
  customRenders: {
    videoMatcher(): videoRender(),
  }
);
```

## Notes

1. If you'd like to use this widget inside of a `Row()`, make sure to set `shrinkWrap: true` and place your widget inside expanded:

```dart
Widget row = Row(
   children: [
        Expanded(
            child: Html(
              shrinkWrap: true,
              //other params
            )
        ),
	    //whatever other widgets
   ]
);
```

## Migration Guides
- For Version 1.0 - [Guide](https://github.com/Sub6Resources/flutter_html/wiki/1.0.0-Migration-Guide)

## Contribution Guide
> Coming soon!
>
> Meanwhile, PRs are always welcome<|MERGE_RESOLUTION|>--- conflicted
+++ resolved
@@ -241,15 +241,11 @@
 
 The `CustomRender` class has two constructors: `CustomRender.fromWidget()` and `CustomRender.fromInlineSpan()`. Both require a `<Widget/InlineSpan> Function(RenderContext, Function())`. The `Function()` argument is a function that will provide you with the element's children when needed.
 
-<<<<<<< HEAD
 To use this API, create a matching function and an instance of `CustomRender`. 
 
 #### Example Usages - customRenders:
-=======
 Note: If you add any custom tags, you must add these tags to the [`tagsList`](#tagslist) parameter, otherwise they will not be rendered. See below for an example.
 
-#### Example Usages - customRender:
->>>>>>> 2a219717
 1. Simple example - rendering custom HTML tags
 
 ```dart
