--- conflicted
+++ resolved
@@ -77,11 +77,7 @@
       name: csslib
       url: "https://pub.dartlang.org"
     source: hosted
-<<<<<<< HEAD
-    version: "0.16.1"
-=======
     version: "0.16.2"
->>>>>>> 936de77e
   fake_async:
     dependency: transitive
     description:
